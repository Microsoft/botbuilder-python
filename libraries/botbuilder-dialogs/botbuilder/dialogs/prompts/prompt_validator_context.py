# Copyright (c) Microsoft Corporation. All rights reserved.
# Licensed under the MIT License.
from typing import Dict
from botbuilder.core.turn_context import TurnContext
from .prompt_options import PromptOptions
from .prompt_recognizer_result import PromptRecognizerResult

<<<<<<< HEAD

class PromptValidatorContext():
    def __init__(self, turn_context: TurnContext, recognized: PromptRecognizerResult, state: Dict[str, object], options: PromptOptions): 
=======
""" Contextual information passed to a custom `PromptValidator`.
"""


class PromptValidatorContext:
    def __init__(self, turn_context: TurnContext, recognized: PromptRecognizerResult, state: Dict[str, object],
                 options: PromptOptions, attempt_count: int = None):
>>>>>>> 6be1edbc
        """Creates contextual information passed to a custom `PromptValidator`.
        Parameters
        ----------
        turn_context
            The context for the current turn of conversation with the user. 

        recognized
            Result returned from the prompts recognizer function.
            
        state
            A dictionary of values persisted for each conversational turn while the prompt is active.
            
        options
            Original set of options passed to the prompt by the calling dialog.
            
        """
<<<<<<< HEAD
        self._context = turn_context
        self._recognized = recognized
        self._state = state
        self._options = options

    @property
    def context(self) -> TurnContext:
        """ The context for the current turn of conversation with the user.
        
        Note
        ----
        The validator can use this to re-prompt the user.
        """
        return self._context

    @property
    def recognized(self) -> PromptRecognizerResult:
        """Result returned from the prompts recognizer function.
        
        Note
        ----
        The `prompt.recognized.succeeded` field can be checked to determine of the recognizer found
        anything and then the value can be retrieved from `prompt.recognized.value`.
        """
        return self._recognized

    @property
    def state(self) -> Dict:
        """A dictionary of values persisted for each conversational turn while the prompt is active.
        
        Note
        ----
        The validator can use this to persist things like turn counts or other state information.
        """
        return self._recognized

    @property
    def options(self) -> PromptOptions:
        """Original set of options passed to the prompt by the calling dialog.
        
        Note
        ----
        The validator can extend this interface to support additional prompt options.
        """
        return self._options

    @property
    def attempt_count(self) -> int:
        """
        Gets the number of times the prompt has been executed.
        """
        from botbuilder.dialogs.prompts import Prompt
        return self._state.get(Prompt.ATTEMPT_COUNT_KEY, 0)
=======
        self.context = turn_context
        self.recognized = recognized
        self.state = state
        self.options = options
        self.attempt_count = attempt_count
>>>>>>> 6be1edbc
<|MERGE_RESOLUTION|>--- conflicted
+++ resolved
@@ -5,28 +5,17 @@
 from .prompt_options import PromptOptions
 from .prompt_recognizer_result import PromptRecognizerResult
 
-<<<<<<< HEAD
-
-class PromptValidatorContext():
-    def __init__(self, turn_context: TurnContext, recognized: PromptRecognizerResult, state: Dict[str, object], options: PromptOptions): 
-=======
-""" Contextual information passed to a custom `PromptValidator`.
-"""
-
 
 class PromptValidatorContext:
-    def __init__(self, turn_context: TurnContext, recognized: PromptRecognizerResult, state: Dict[str, object],
-                 options: PromptOptions, attempt_count: int = None):
->>>>>>> 6be1edbc
+    def __init__(self, turn_context: TurnContext, recognized: PromptRecognizerResult, 
+                 state: Dict[str, object], options: PromptOptions): 
         """Creates contextual information passed to a custom `PromptValidator`.
         Parameters
         ----------
         turn_context
             The context for the current turn of conversation with the user. 
-
         recognized
             Result returned from the prompts recognizer function.
-            
         state
             A dictionary of values persisted for each conversational turn while the prompt is active.
             
@@ -34,52 +23,10 @@
             Original set of options passed to the prompt by the calling dialog.
             
         """
-<<<<<<< HEAD
-        self._context = turn_context
-        self._recognized = recognized
-        self._state = state
-        self._options = options
-
-    @property
-    def context(self) -> TurnContext:
-        """ The context for the current turn of conversation with the user.
-        
-        Note
-        ----
-        The validator can use this to re-prompt the user.
-        """
-        return self._context
-
-    @property
-    def recognized(self) -> PromptRecognizerResult:
-        """Result returned from the prompts recognizer function.
-        
-        Note
-        ----
-        The `prompt.recognized.succeeded` field can be checked to determine of the recognizer found
-        anything and then the value can be retrieved from `prompt.recognized.value`.
-        """
-        return self._recognized
-
-    @property
-    def state(self) -> Dict:
-        """A dictionary of values persisted for each conversational turn while the prompt is active.
-        
-        Note
-        ----
-        The validator can use this to persist things like turn counts or other state information.
-        """
-        return self._recognized
-
-    @property
-    def options(self) -> PromptOptions:
-        """Original set of options passed to the prompt by the calling dialog.
-        
-        Note
-        ----
-        The validator can extend this interface to support additional prompt options.
-        """
-        return self._options
+        self.context = turn_context
+        self.recognized = recognized
+        self.state = state
+        self.options = options
 
     @property
     def attempt_count(self) -> int:
@@ -87,11 +34,4 @@
         Gets the number of times the prompt has been executed.
         """
         from botbuilder.dialogs.prompts import Prompt
-        return self._state.get(Prompt.ATTEMPT_COUNT_KEY, 0)
-=======
-        self.context = turn_context
-        self.recognized = recognized
-        self.state = state
-        self.options = options
-        self.attempt_count = attempt_count
->>>>>>> 6be1edbc
+        return self.state.get(Prompt.ATTEMPT_COUNT_KEY, 0)