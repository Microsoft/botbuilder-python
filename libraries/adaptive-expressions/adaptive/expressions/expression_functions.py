from .expression_type import ADD, SUBTRACT, MULTIPLY, DIVIDE, MOD
from .expression_type import (
    EQUAL,
    LESSTHAN,
    LESSTHANOREQUAL,
    GREATERTHAN,
    GREATERTHANOREQUAL,
    NOT,
    OR,
    AND,
    CONCAT,
)

# Math
from .builtin_functions.add import Add
from .builtin_functions.subtract import Subtract
from .builtin_functions.multiply import Multiply
from .builtin_functions.divide import Divide
from .builtin_functions.min import Min
from .builtin_functions.max import Max
from .builtin_functions.power import Power
from .builtin_functions.mod import Mod
from .builtin_functions.average import Average
from .builtin_functions.sum import Sum
from .builtin_functions.range import Range
from .builtin_functions.floor import Floor
from .builtin_functions.ceiling import Ceiling
from .builtin_functions.round import Round

# Comparisons
from .builtin_functions.equal import Equal
from .builtin_functions.less_than import LessThan
from .builtin_functions.less_than_or_equal import LessThanOrEqual
from .builtin_functions.greater_than import GreaterThan
from .builtin_functions.greater_than_or_equal import GreaterThanOrEqual
from .builtin_functions.not_equal import NotEqual
from .builtin_functions.exists import Exists

# Logic
from .builtin_functions.not_function import Not
from .builtin_functions.or_function import Or
from .builtin_functions.and_function import And

# String
from .builtin_functions.concat import Concat
from .builtin_functions.length import Length
from .builtin_functions.replace import Replace
from .builtin_functions.replace_ignore_case import ReplaceIgnoreCase
from .builtin_functions.split import Split
from .builtin_functions.to_lower import ToLower
from .builtin_functions.to_upper import ToUpper
from .builtin_functions.trim import Trim
from .builtin_functions.ends_with import EndsWith
from .builtin_functions.starts_with import StartsWith
from .builtin_functions.count_word import CountWord
from .builtin_functions.add_ordinal import AddOrdinal
from .builtin_functions.new_guid import NewGuid
from .builtin_functions.index_of import IndexOf
from .builtin_functions.last_index_of import LastIndexOf
from .builtin_functions.eol import Eol
from .builtin_functions.sentence_case import SentenceCase
from .builtin_functions.title_case import TitleCase
from .builtin_functions.substring import SubString

# Colleaction
from .builtin_functions.count import Count
from .builtin_functions.contains import Contains
from .builtin_functions.empty import Empty
from .builtin_functions.join import Join
from .builtin_functions.first import First
from .builtin_functions.last import Last
from .builtin_functions.foreach import Foreach
from .builtin_functions.select import Select
from .builtin_functions.where import Where
from .builtin_functions.union import Union
from .builtin_functions.intersection import Intersection
from .builtin_functions.skip import Skip
from .builtin_functions.take import Take
from .builtin_functions.sub_array import SubArray
from .builtin_functions.sort_by import SortBy
from .builtin_functions.sort_by_descending import SortByDescending
from .builtin_functions.indices_and_values import IndicesAndValues
from .builtin_functions.flatten import Flatten
from .builtin_functions.unique import Unique

# DataTime
from .builtin_functions.add_days import AddDays
from .builtin_functions.add_hours import AddHours
from .builtin_functions.add_minutes import AddMinutes
from .builtin_functions.add_seconds import AddSeconds
from .builtin_functions.day_of_month import DayOfMonth
from .builtin_functions.day_of_week import DayOfWeek
from .builtin_functions.day_of_year import DayOfYear
from .builtin_functions.month import Month
from .builtin_functions.date import Date
from .builtin_functions.year import Year
from .builtin_functions.utc_now import UtcNow
from .builtin_functions.format_date_time import FormatDateTime
from .builtin_functions.format_epoch import FormatEpoch
from .builtin_functions.format_ticks import FormatTicks
from .builtin_functions.subtract_from_time import SubtractFromTime
from .builtin_functions.date_read_back import DateReadBack
from .builtin_functions.get_time_of_day import GetTimeOfDay
from .builtin_functions.get_future_time import GetFutureTime
from .builtin_functions.get_past_time import GetPastTime
from .builtin_functions.convert_from_utc import ConvertFromUtc
from .builtin_functions.convert_to_utc import ConvertToUtc
from .builtin_functions.add_to_time import AddToTime
from .builtin_functions.start_of_day import StartOfDay
from .builtin_functions.start_of_hour import StartOfHour
from .builtin_functions.start_of_month import StartOfMonth
from .builtin_functions.ticks import Ticks
from .builtin_functions.ticks_to_days import TicksToDays
from .builtin_functions.ticks_to_hours import TicksToHours
from .builtin_functions.ticks_to_minutes import TicksToMinutes
from .builtin_functions.date_time_diff import DateTimeDiff

# Timex

# Conversions
from .builtin_functions.string import String

# URI Parsing Functions

# Memory
from .builtin_functions.accessor import Accessor
from .builtin_functions.element import Element
from .builtin_functions.create_array import CreateArray

# Misc
# Object manipulation and construction functions
# Regular expression

# Type Checking
<<<<<<< HEAD
from .builtin_functions.is_boolean import IsBoolean
from .builtin_functions.is_string import IsString
from .builtin_functions.is_array import IsArray
from .builtin_functions.is_float import IsFloat
from .builtin_functions.is_integer import IsInteger
from .builtin_functions.is_object import IsObject
=======
from .builtin_functions.is_datetime import IsDateTime
>>>>>>> d84ce66e

# pylint: disable=too-many-statements
def get_standard_functions() -> dict:
    functions = []

    # Math
    functions.append(Add())
    functions.append(Subtract())
    functions.append(Multiply())
    functions.append(Divide())
    functions.append(Min())
    functions.append(Max())
    functions.append(Power())
    functions.append(Mod())
    functions.append(Average())
    functions.append(Sum())
    functions.append(Range())
    functions.append(Floor())
    functions.append(Ceiling())
    functions.append(Round())

    # Comparisons
    functions.append(Equal())
    functions.append(LessThan())
    functions.append(LessThanOrEqual())
    functions.append(GreaterThan())
    functions.append(GreaterThanOrEqual())
    functions.append(NotEqual())
    functions.append(Exists())

    # Logic
    functions.append(Not())
    functions.append(Or())
    functions.append(And())

    # String
    functions.append(Concat())
    functions.append(Length())
    functions.append(Replace())
    functions.append(ReplaceIgnoreCase())
    functions.append(Split())
    functions.append(SubString())
    functions.append(ToLower())
    functions.append(ToUpper())
    functions.append(Trim())
    functions.append(EndsWith())
    functions.append(StartsWith())
    functions.append(CountWord())
    functions.append(AddOrdinal())
    functions.append(NewGuid())
    functions.append(IndexOf())
    functions.append(LastIndexOf())
    functions.append(Eol())
    functions.append(SentenceCase())
    functions.append(TitleCase())

    # Colleaction
    functions.append(Count())
    functions.append(Contains())
    functions.append(Empty())
    functions.append(Join())
    functions.append(First())
    functions.append(Last())
    functions.append(Foreach())
    functions.append(Select())
    functions.append(Where())
    functions.append(Union())
    functions.append(Intersection())
    functions.append(Skip())
    functions.append(Take())
    functions.append(SubArray())
    functions.append(SortBy())
    functions.append(SortByDescending())
    functions.append(IndicesAndValues())
    functions.append(Flatten())
    functions.append(Unique())

    # DataTime
    functions.append(AddDays())
    functions.append(AddHours())
    functions.append(AddMinutes())
    functions.append(AddSeconds())
    functions.append(DayOfMonth())
    functions.append(DayOfWeek())
    functions.append(DayOfYear())
    functions.append(Month())
    functions.append(Date())
    functions.append(Year())
    functions.append(UtcNow())
    functions.append(FormatDateTime())
    functions.append(FormatEpoch())
    functions.append(FormatTicks())
    functions.append(SubtractFromTime())
    functions.append(DateReadBack())
    functions.append(GetTimeOfDay())
    functions.append(GetFutureTime())
    functions.append(GetPastTime())
    functions.append(ConvertFromUtc())
    functions.append(ConvertToUtc())
    functions.append(AddToTime())
    functions.append(StartOfDay())
    functions.append(StartOfHour())
    functions.append(StartOfMonth())
    functions.append(Ticks())
    functions.append(TicksToDays())
    functions.append(TicksToHours())
    functions.append(TicksToMinutes())
    functions.append(DateTimeDiff())

    # Timex

    # Conversions
    functions.append(String())

    # URI Parsing Functions

    # Memory
    functions.append(Accessor())
    functions.append(Element())
    functions.append(CreateArray())

    # Misc
    # Object manipulation and construction functions
    # Regular expression

    # Type Checking
<<<<<<< HEAD
    functions.append(IsBoolean())
    functions.append(IsString())
    functions.append(IsArray())
    functions.append(IsInteger())
    functions.append(IsFloat())
    functions.append(IsObject())
=======
    functions.append(IsDateTime())
>>>>>>> d84ce66e

    lookup = dict()
    for function in functions:
        lookup[function.expr_type] = function

    # Math aliases
    lookup["add"] = lookup[ADD]
    lookup["sub"] = lookup[SUBTRACT]
    lookup["mul"] = lookup[MULTIPLY]
    lookup["div"] = lookup[DIVIDE]
    lookup["mod"] = lookup[MOD]

    # Comparison aliases
    lookup["equals"] = lookup[EQUAL]
    lookup["less"] = lookup[LESSTHAN]
    lookup["lessOrEuqals"] = lookup[LESSTHANOREQUAL]
    lookup["greater"] = lookup[GREATERTHAN]
    lookup["greaterOrEquals"] = lookup[GREATERTHANOREQUAL]

    # Logic aliases
    lookup["not"] = lookup[NOT]
    lookup["or"] = lookup[OR]
    lookup["and"] = lookup[AND]

    lookup["&"] = lookup[CONCAT]

    return lookup


class ExpressionFunctions:
    standard_functions = staticmethod(get_standard_functions())<|MERGE_RESOLUTION|>--- conflicted
+++ resolved
@@ -132,16 +132,13 @@
 # Regular expression
 
 # Type Checking
-<<<<<<< HEAD
 from .builtin_functions.is_boolean import IsBoolean
 from .builtin_functions.is_string import IsString
 from .builtin_functions.is_array import IsArray
 from .builtin_functions.is_float import IsFloat
 from .builtin_functions.is_integer import IsInteger
 from .builtin_functions.is_object import IsObject
-=======
 from .builtin_functions.is_datetime import IsDateTime
->>>>>>> d84ce66e
 
 # pylint: disable=too-many-statements
 def get_standard_functions() -> dict:
@@ -268,16 +265,13 @@
     # Regular expression
 
     # Type Checking
-<<<<<<< HEAD
     functions.append(IsBoolean())
     functions.append(IsString())
     functions.append(IsArray())
     functions.append(IsInteger())
     functions.append(IsFloat())
     functions.append(IsObject())
-=======
     functions.append(IsDateTime())
->>>>>>> d84ce66e
 
     lookup = dict()
     for function in functions:
