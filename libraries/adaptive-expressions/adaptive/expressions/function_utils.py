--- conflicted
+++ resolved
@@ -72,12 +72,7 @@
         )
 
     @staticmethod
-<<<<<<< HEAD
-    def validate_order(expression: object, optional: list, types: list):
-        # TODO: add implmentation
-        pass
-=======
-    def validator_order(expression: object, optional: list, types: list):
+    def validate_order(expression: object, optional: list, *types: object):
         if optional is None:
             optional = []
         if len(expression.children) < len(types) or len(expression.children) > len(
@@ -136,7 +131,6 @@
                         child_type, child, expression
                     )
                 )
->>>>>>> 7be80285
 
     @staticmethod
     def validate_unary_number(expression: object):
@@ -411,7 +405,6 @@
         return result
 
     @staticmethod
-<<<<<<< HEAD
     def try_accumulate_path(expression: object, state: MemoryInterface, options: Options):
         path: str = ''
         error: str = None
@@ -458,7 +451,8 @@
             return options.null_substitution(path)
 
         return None
-=======
+
+    @staticmethod
     def build_type_validator_error(
         return_type: ReturnType, child_expr: object, expr: object
     ):
@@ -494,5 +488,4 @@
                 + names
                 + "}]."
             )
-        return result
->>>>>>> 7be80285
+        return result