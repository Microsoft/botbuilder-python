--- conflicted
+++ resolved
@@ -1,10 +1,7 @@
 import numbers
 import sys
-<<<<<<< HEAD
 from datetime import datetime
-=======
 from collections.abc import Iterable
->>>>>>> 8ed5c85f
 from typing import Callable, NewType
 from .memory_interface import MemoryInterface
 from .options import Options
@@ -16,7 +13,6 @@
 # pylint: disable=unused-argument
 class FunctionUtils:
     verify_expression = VerifyExpression
-    # default_date_time_format = "yyyy-MM-ddTHH:mm:ss.fffZ"
     default_date_time_format = "%Y-%m-%dT%H:%M:%S.%fZ"
 
     @staticmethod
@@ -28,12 +24,12 @@
     ):
         if len(expression.children) < min_arity:
             raise Exception(
-                expression + " should have at least " + str(min_arity) + " children."
+                expression.to_string() + " should have at least " + str(min_arity) + " children."
             )
 
         if len(expression.children) > max_arity:
             raise Exception(
-                expression + " can't have more than " + str(max_arity) + " children."
+                expression.to_string() + " can't have more than " + str(max_arity) + " children."
             )
 
         if return_type & ReturnType.Object == 0:
@@ -124,7 +120,7 @@
             if i_c >= len(expression.children):
                 break
             child = expression.children[i_c]
-            child_return_type = child.return_type()
+            child_return_type = child.return_type
 
             if (
                 child_type & ReturnType.Object == 0
@@ -167,7 +163,7 @@
     def verify_number_or_string_or_null(value: object, expression: object, number: int):
         error: str = None
         if not isinstance(value, numbers.Number) and not isinstance(value, str):
-            error = expression + " is not string or number"
+            error = expression.to_string() + " is not string or number"
 
         return error
 
@@ -175,7 +171,7 @@
     def verify_number(value: object, expression: object, pos: int):
         error: str = None
         if not isinstance(value, numbers.Number):
-            error = expression + " is not a number."
+            error = expression.to_string() + " is not a number."
 
         return error
 
@@ -186,7 +182,7 @@
             return error
 
         if not isinstance(value, list):
-            error = expression + " is neither a list nor a number."
+            error = expression.to_string() + " is neither a list nor a number."
         else:
             for elt in value:
                 if not isinstance(elt, numbers.Number):
@@ -199,7 +195,7 @@
     def verify_integer(value: object, expression: object, number: int):
         error: str = None
         if isinstance(value, int):
-            error = expression + " is not an integer."
+            error = expression.to_string() + " is not an integer."
 
         return error
 
@@ -207,7 +203,7 @@
     def verify_numeric_list(value: object, expression: object, number: int):
         error: str = None
         if not isinstance(value, list):
-            error = expression + " is not a list."
+            error = expression.to_string() + " is not a list."
         else:
             for elt in value:
                 if not isinstance(elt, numbers.Number):
@@ -227,7 +223,7 @@
     def verify_container(value: object, expression: object, number: int):
         error: str = None
         if not isinstance(value, str) and not isinstance(value, Iterable):
-            error = expression + " must be a string or list."
+            error = expression.to_string() + " must be a string or list."
 
         return error
 
@@ -411,7 +407,6 @@
         return result
 
     @staticmethod
-<<<<<<< HEAD
     def normalize_to_date_time(timestamp: object, transform: Callable[[datetime], object] = None):
         result: object = None
         error: str = None
@@ -430,7 +425,7 @@
         parsed = None
         try:
             parsed = datetime.strptime(timestamp, FunctionUtils.default_date_time_format)
-            if parsed.strftime(FunctionUtils.default_date_time_format).upper() == timestamp.upper():
+            if parsed.strftime(FunctionUtils.default_date_time_format).upper() == (timestamp[:-1]+"000Z").upper():
                 if transform is not None:
                     result, error = transform(parsed)
                 else:
@@ -442,8 +437,7 @@
             error = "Could not parse {" + timestamp + "}"
         return result, error
 
-
-=======
+    @staticmethod
     def try_accumulate_path(
         expression: object, state: MemoryInterface, options: Options
     ):
@@ -495,7 +489,6 @@
             return options.null_substitution(path)
 
         return None
->>>>>>> 8ed5c85f
 
     @staticmethod
     def build_type_validator_error(
