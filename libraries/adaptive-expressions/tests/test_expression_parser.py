# pylint: disable=too-many-lines
import math
import json
import platform
from datetime import datetime
import numbers
from dateutil import tz
from dateutil.parser import parse
from dateutil.relativedelta import relativedelta
import aiounittest
from datatypes_timex_expression import Timex
from adaptive.expressions import Expression


class ExpressionParserTests(aiounittest.AsyncTestCase):
    scope = {
        "a:b": "stringa:b",
        "$index": "index",
        "alist": [{"Name": "item1"}, {"Name": "item2"}],
        "one": 1.0,
        "two": 2.0,
        "hello": "hello",
        "world": "world",
        "nullObj": None,
        "null": None,
<<<<<<< HEAD
        "bag": {
            "three": 3.0,
            "set": {"four": 4.0},
            "list": ["red", "blue"],
            "index": 3,
            "name": "mybag",
        },
=======
        "bag": {"three": 3.0, "name": "mybag", "index": 3,},
>>>>>>> 29484299
        "items": ["zero", "one", "two"],
        "emptyObject": {},
        "nestedItems": [{"x": 1}, {"x": 2}, {"x": 3},],
        "user": {
            "income": 110.0,
            "outcome": 120.0,
            "nickname": "John",
            "lists": {"todo": ["todo1", "todo2", "todo3"]},
            "listType": "todo",
        },
        "dialog": {
            "x": 3,
            "instance": {"xxx": "instance", "yyy": {"instanceY": "instanceY"}},
            "options": {"xxx": "options", "yyy": ["optionY1", "optionY2"]},
            "title": "Dialog Title",
            "subTitle": "Dialog Sub Title",
        },
        "timestamp": "2018-03-15T13:00:00.000Z",
        "notISOTimestamp": "2018/03/15 13:00:00",
        "timestampObj": parse("2018-03-15T13:00:00.000Z").replace(
            tzinfo=tz.gettz("UTC")
        ),
        "timestampObj2": parse("2018-01-02T02:00:00.000Z").replace(
            tzinfo=tz.gettz("UTC")
        ),
        "timestampObj3": parse("2018-01-01T08:00:00.000Z").replace(
            tzinfo=tz.gettz("UTC")
        ),
        "unixTimestamp": 1521118800,
        "unixTimestampFraction": 1521118800.5,
        "ticks": 637243624200000000,
        "timex": "2020-08-04",
        "validFullDateTimex": Timex("2020-02-20"),
        "invalidFullDateTimex": Timex("xxxx-02-20"),
        "validHourTimex": Timex(timex="2012-12-20T13:40"),
        "invalidHourTimex": Timex("2001-02-20"),
        "validTimeRange": Timex(timex="TEV"),
        "validNow": Timex(timex="PRESENT_REF"),
        "doubleNestedItems": [[{"x": 1}, {"x: 2"}], [{"x": 3}]],
<<<<<<< HEAD
        "byteArr": b"hello",
=======
        "xmlStr": "<?xml version='1.0'?> <produce> \
             <item> <name>Gala</name> <type>apple</type> <count>20</count> </item> \
             <item> <name>Honeycrisp</name> <type>apple</type> <count>10</count> </item> </produce>",
        "path": {"array": [1]},
        "jsonStr": json.dumps(
            {
                "Stores": ["Lambton Quay", "Willis Street"],
                "Manufacturers": [
                    {"Name": "Acme Co", "Products": [{"Name": "Anvil", "Price": 50}]},
                    {
                        "Name": "Contoso",
                        "Products": [
                            {"Name": "Elbow Grease", "Price": 99.95},
                            {"Name": "Headlight Fluid", "Price": 4},
                        ],
                    },
                ],
            }
        ),
        "json1": json.dumps(
            {
                "FirstName": "John",
                "LastName": "Smith",
                "Enabled": False,
                "Roles": ["User"],
            }
        ),
        "json2": json.dumps({"Enabled": True, "Roles": ["Customer", "Admin"]}),
        "json3": json.dumps({"Age": 36}),
>>>>>>> 29484299
    }

    data_source = [
        # Accessor and element
        ["$index", "index"],
        ["`hi\\``", "hi`"],  # `hi\`` -> hi`
        ["`hi\\y`", "hi\\y"],  # `hi\y` -> hi\y
        ["`\\${a}`", "${a}"],  # `\${a}` -> ${a}
        ['"ab\\"cd"', 'ab"cd'],  # "ab\"cd" -> ab"cd
        ['"ab`cd"', "ab`cd"],  # "ab`cd" -> ab`cd
        ['"ab\\ncd"', "ab\ncd"],  # "ab\ncd" -> ab[newline] cd
        ['"ab\\ycd"', "ab\\ycd"],  # "ab\ycd" -> ab\ycd
        ["'ab\\'cd'", "ab'cd"],  # 'ab\'cd' -> ab'cd
        ["alist[0].Name", "item1"],
        # String interpolation test
        ["`hi`", "hi"],
        ["`hi\\``", "hi`"],
        ["`${world}`", "world"],
        ["`hi ${string('jack`')}`", "hi jack`"],
        ["`\\${world}`", "${world}"],
        ["length(`hello ${world}`)", 11],
        ['json(`{"foo":"${hello}","item":"${world}"}`).foo', "hello"],
        ["`{expr: hello all}`", "{expr: hello all}"],
        ['json(`{"foo":${{text:"hello"}},"item": "${world}"}`).foo.text', "hello"],
        [
            'json(`{"foo":${{text:"hello", cool: "hot", obj:{new: 123}}},"item": "${world}"}`).foo.text',
            "hello",
        ],
        ["`hi\\`[1,2,3]`", "hi`[1,2,3]"],
        ["`hi ${join(['jack\\`', 'queen', 'king'], ',')}`", "hi jack\\`,queen,king"],
        ['`abc ${concat("[", "]")}`', "abc []"],
        ['`[] ${concat("[]")}`', "[] []"],
        ['`hi ${count(["a", "b", "c"])}`', "hi 3"],
        ["`hello ${world}` == 'hello world'", True],
        ["`hello ${world}` != 'hello hello'", True],
        ["`hello ${user.nickname}` == 'hello John'", True],
        ["`hello ${user.nickname}` != 'hello Dong'", True],
        ["`hello ${string({obj:  1})}`", "hello {'obj': 1}"],
        ['`hello ${string({obj:  "${not expr}"})}`', "hello {'obj': '${not expr}'}"],
        ["`hello ${string({obj:  {a: 1}})}`", "hello {'obj': {'a': 1}}"],
        # Math functions
        # add
        ["1+1.5", 2.5],
        ["1+1+2", 4],
        ["add(2, 3)", 5],
        ["add(2, 3, 4.5)", 9.5],
        # subtract
        ["1-1", 0],
        ["5-3-1.2", 0.8],
        ["sub(1, 1)", 0],
        ["sub(5, 3, 1.2)", 0.8],
        # multiply
        ["1*2", 2],
        ["2*3*1.1", 6.6],
        ["mul(1, 2)", 2],
        ["mul(2, 3, 1.1)", 6.6],
        # divide
        ["2/1", 2],
        ["6/2/2", 1.5],
        ["div(2, 2)", 1],
        ["div(6, 2, 0.3)", 10],
        # min
        ["min(2, 1)", 1],
        ["min(3, 4.5, 1.5)", 1.5],
        ["min(2, 100, -10.5)", -10.5],
        ["min(6, 0.3, 0.3)", 0.3],
        # max
        ["max(2, 1)", 2],
        ["max(3, 4.5, 1.5)", 4.5],
        ["max(2, 100, -10.5)", 100],
        ["max(6.2, 6.2, 0.3)", 6.2],
        # power
        ["2^3", 8],
        ["3^2^2", 81],
        # mod
        ["3 % 2", 1],
        ["(4+1) % 2", 1],
        ["mod(8, 3)", 2],
        # average
        ["average(createArray(3, 2))", 2.5],
        ["average(createArray(5, 2))", 3.5],
        ["average(createArray(4, 2))", 3],
        ["average(createArray(8, -3))", 2.5],
        # sum
        ["sum(createArray(3, 2))", 5],
        ["sum(createArray(5.2, 2.8))", 8],
        ["sum(createArray(4.2, 2))", 6.2],
        ["sum(createArray(8.5, -3))", 5.5],
        # range
        ["range(1, 4)", [1, 2, 3, 4]],
        ["range(-1, 6)", [-1, 0, 1, 2, 3, 4]],
        # floor
        ["floor(3.51)", 3],
        ["floor(4.00)", 4],
        # ceiling
        ["ceiling(3.51)", 4],
        ["ceiling(4.00)", 4],
        # round
        ["round(3.51)", 4],
        ["round(3.55, 1)", 3.5],
        ["round(3.56, 1)", 3.6],
        ["round(3.12134, 3)", 3.121],
        # Comparisons functions
        # equal
        ["1 == 2", False],
        ["3 == 3", True],
        ["(1 + 2) == (4 - 1)", True],
        ["(1 + 2) ==\r\n (4 - 1)", True],
        ['"123" == "132"', False],
        # lessThan
        ["1 < 2", True],
        ["3 < 1", False],
        ["1.1 < 2", True],
        ["3.5 < 1", False],
        # lessThanOrEqual
        ["1 <= 2", True],
        ["3.3 <= 1", False],
        ["2 <= 2", True],
        # greatThan
        ["1 > 2", False],
        ["3.3 > 1", True],
        ["2 > 2", False],
        # greatThanOrEqual
        ["1 >= 2", False],
        ["(1+2) >= (4-1)", True],
        ["3.3 >= 1", True],
        ["2 >= 2", True],
        # notEqual
        ["1 != 2", True],
        ["2 != 2", False],
        ["'hello' != 'hello'", False],
        ["'hello' != 'world'", True],
        # exists
        ["exists(one)", True],
        ["exists(xxx)", False],
        ["exists(one.xxx)", False],
        # Logic functions
        # not
        ["!(1 >= 2)", True],
        # or
        ["(1 != 2) || (1!=1)", True],
        ["(1 == 2) || (1!=1)", False],
        # and
        ["(1 != 2) && (1!=1)", False],
        ["(1 != 2) || (1==1)", True],
        # String functions
        # concat
        ["concat(createArray(1,2), createArray(2,3))", [1, 2, 2, 3]],
        ['concat("hello", "world")', "helloworld"],
        # length
        ["length(concat('[]', 'abc'))", 5],
        ['length("hello")', 5],
        # replace
        ["replace('hello', 'l', 'k')", "hekko"],
        ["replace('hello', 'L', 'k')", "hello"],
        ["replace(nullObj, 'L', 'k')", ""],
        ["replace('hello', 'L', nullObj)", "hello"],
        ['replace("hello\'", "\'", \'"\')', 'hello"'],
        ["replace('hello\"', '\"', \"'\")", "hello'"],
        ["replace('hello\"', '\"', '\n')", "hello\n"],
        ["replace('hello\n', '\n', '\\\\')", "hello\\"],
        ["replace('hello\\\\', '\\\\', '\\\\\\\\')", "hello\\\\"],
        # replaceIgnoreCase
        ["replaceIgnoreCase('hello', 'L', 'k')", "hekko"],
        ["replaceIgnoreCase(nullObj, 'L', 'k')", ""],
        ["replaceIgnoreCase('hello', 'L', nullObj)", "heo"],
        # split
        ['split("hello", "e")', ["h", "llo"]],
        ['split("hello")', ["h", "e", "l", "l", "o"]],
        ['split("", "e")', [""]],
        ['split("", "")', []],
        ['split("hello", "")', ["h", "e", "l", "l", "o"]],
        # substring
        ["substring(concat('na','me','more'), 0, length('name'))", "name"],
        ["substring('hello', 0, 5)", "hello"],
        ["substring('hello', 0, 3)", "hel"],
        ["substring('hello', 3)", "lo"],
        ["substring(nullObj, 0, 3)", ""],
        # lower
        ['toLower("UpCase")', "upcase"],
        # upper
        ['toUpper("UpCase")', "UPCASE"],
        ['toUpper(toLower("UpCase"))', "UPCASE"],
        # trim
        ['trim("  hello  ")', "hello"],
        ['trim(" hello")', "hello"],
        ['trim("")', ""],
        ["trim(nullObj)", ""],
        # endsWith
        ['endsWith("hello", "o")', True],
        ['endsWith("hello", "e")', False],
        ['endsWith(hello, "o")', True],
        ['endsWith(hello, "a")', False],
        ['endsWith(nullObj, "o")', False],
        ["endsWith(hello, nullObj)", True],
        # startsWith
        ['startsWith("hello", "h")', True],
        ['startsWith("hello", "a")', False],
        ['startsWith(nullObj, "o")', False],
        ['endsWith("hello", nullObj)', True],
        # countWord
        ['countWord("hello")', 1],
        ['countWord(concat("hello", " ", "world"))', 2],
        ["countWord(nullObj)", 0],
        # addOrdinal
        ["addOrdinal(11)", "11th"],
        ["addOrdinal(11+1)", "12th"],
        ["addOrdinal(11+2)", "13th"],
        ["addOrdinal(11+10)", "21st"],
        ["addOrdinal(11+11)", "22nd"],
        ["addOrdinal(11+12)", "23rd"],
        ["addOrdinal(11+13)", "24th"],
        ["addOrdinal(-1)", "-1"],
        # newGuid
        ["length(newGuid())", 36],
        # indexOf
        ["indexOf('hello', '-')", -1],
        ["indexOf('hello', 'h')", 0],
        ["indexOf(createArray('abc', 'def', 'ghi'), 'def')", 1],
        ["indexOf(createArray('abc', 'def', 'ghi'), 'klm')", -1],
        # lastIndexOf
        ["lastIndexOf('hello', '-')", -1],
        ["lastIndexOf('hello', 'l')", 3],
        ["lastIndexOf(createArray('abc', 'def', 'ghi', 'def'), 'def')", 3],
        ["lastIndexOf(createArray('abc', 'def', 'ghi'), 'klm')", -1],
        ["lastIndexOf(newGuid(), '-')", 23],
        # eol
        ["EOL()", "\r\n" if platform.system() == "Windows" else "\n"],
        # sentenceCase
        ["sentenceCase('abc')", "Abc"],
        ["sentenceCase('aBc')", "Abc"],
        ["sentenceCase('a')", "A"],
        # titleCase
        ["titleCase('a')", "A"],
        ["titleCase('abc dEF')", "Abc Def"],
        # Conversion functions
        # int
        ["int('10')", 10],
        ["int(12345678912345678 + 1)", 12345678912345679],
        # float
        ["float('10.333')", 10.333],
        ["float('10')", 10.0],
        # string
        ["string('str')", "str"],
        ["string(one)", "1.0"],
        ["string(bool(1))", "True"],
        ["string(bag.set)", "{'four': 4.0}"],
        # bool
        ["bool(1)", True],
        ["bool(0)", True],
        ["bool(None)", False],
        ["bool(hello*5)", False],
        ["bool('False')", True],
        ["bool('hi')", True],
        ["[1, 2, 3]", [1, 2, 3]],
        ["[1, 2, 3, [4, 5]]", [1, 2, 3, [4, 5]]],
        ['"[1, 2, 3]"', "[1, 2, 3]"],
        ["[1, bool(0), string(bool(1)), float('10')]", [1, True, "True", 10.0]],
        ["binary(hello)", b"hello"],
        ["base64(hello)", "aGVsbG8="],
        ["base64(byteArr)", "aGVsbG8="],
        ["base64ToBinary(base64(byteArr))", b"hello"],
        ["base64ToString(base64(hello))", "hello"],
        ['base64(base64ToBinary("AwUBDA=="))', "AwUBDA=="],
        ["dataUri(hello)", "data:text/plain;charset=utf-8;base64,aGVsbG8="],
        ["dataUriToBinary(base64(hello))", b"aGVsbG8="],
        ["dataUriToString(dataUri(hello))", "hello"],
        ["uriComponent('http://contoso.com')", "http%3A%2F%2Fcontoso.com"],
        ["uriComponentToString('http%3A%2F%2Fcontoso.com')", "http://contoso.com"],
        # Collection functions
        # count
        ["count('hello')", 5],
        ['count("hello")', 5],
        ["count(createArray('h', 'e', 'l', 'l', 'o'))", 5],
        # contains
        ["contains('hello world', 'hello')", True],
        ["contains('hello world', 'hellow')", False],
        ["contains('hello world',\r\n 'hellow')", False],
        ["contains(items, 'zero')", True],
        ["contains(items, 'hi')", False],
        ["contains(bag, 'three')", True],
        ["contains(bag, 'xxx')", False],
        # empty
        ["empty('')", True],
        ["empty('a')", False],
        ["empty(bag)", False],
        ["empty(items)", False],
        # join
        ["join(items, ',')", "zero,one,two"],
        ["join(createArray('a', 'b', 'c'), '.')", "a.b.c"],
        ["join(createArray('a', 'b', 'c'), ',', ' and ')", "a,b and c"],
        ["join(createArray('a', 'b'), ',', ' and ')", "a and b"],
        ["join(createArray(\r\n'a',\r\n 'b'), ','\r\n,\r\n ' and ')", "a and b"],
        # first
        ["first(items)", "zero"],
        ["first('hello')", "h"],
        ["first(createArray(0, 1, 2))", 0],
        ["first(1)", None],
        ["first(nestedItems).x", 1],
        # last
        ["last(items)", "two"],
        ["last('hello')", "o"],
        ["last(createArray(0, 1, 2))", 2],
        ["last(1)", None],
        ["last(nestedItems).x", 3],
        # foreach
        [
            "join(foreach(dialog, item, item.key), ',')",
            "x,instance,options,title,subTitle",
        ],
        [
            "join(foreach(dialog, item => item.key), ',')",
            "x,instance,options,title,subTitle",
        ],
        ["foreach(dialog, item, item.value)[1].xxx", "instance"],
        ["foreach(dialog, item=>item.value)[1].xxx", "instance"],
        ["join(foreach(items, item, item), ',')", "zero,one,two"],
        ["join(foreach(items, item=>item), ',')", "zero,one,two"],
        ["join(foreach(nestedItems, i, i.x + first(nestedItems).x), ',')", "2,3,4"],
        [
            "join(foreach(items, item, concat(item, string(count(items)))), ',')",
            "zero3,one3,two3",
        ],
        # select
        ["join(select(items, item, item), ',')", "zero,one,two"],
        ["join(select(items, item=> item), ',')", "zero,one,two"],
        ["join(select(nestedItems, i, i.x + first(nestedItems).x), ',')", "2,3,4"],
        [
            "join(select(items, item, concat(item, string(count(items)))), ',')",
            "zero3,one3,two3",
        ],
        # where
        ["join(where(items, item, item == 'two'), ',')", "two"],
        ["join(where(items, item => item == 'two'), ',')", "two"],
        [
            "string(where(dialog, item, item.value=='Dialog Title'))",
            "{'title': 'Dialog Title'}",
        ],
        [
            "join(foreach(where(nestedItems, item, item.x > 1), result, result.x), ',')",
            "2,3",
        ],
        [
            "count(where(doubleNestedItems, items, count(where(items, item, item.x == 1)) == 1))",
            1,
        ],
        [
            "count(where(doubleNestedItems, items, count(where(items, item, count(items) == 1)) == 1))",
            1,
        ],
        # union
        [
            'union(["a", "b", "c"], ["d", ["e", "f"], "g"][1])',
            ["a", "b", "c", "e", "f"],
        ],
        ['union(["a", "b", "c"], ["d", ["e", "f"], "g"][1])[1]', "b"],
        ["count(union(createArray('a', 'b')))", 2],
        [
            "count(union(createArray('a', 'b'), createArray('b', 'c'), createArray('b', 'd')))",
            4,
        ],
        # intersection
        ['count(intersection(createArray("a", "b")))', 2],
        [
            'count(intersection(createArray("a", "b"), createArray("b", "c"), createArray("b", "d")))',
            1,
        ],
        # skip
        ["skip(createArray('H','e','l','l','0'),2)", ["l", "l", "0"]],
        # take
        ["take(hello, two)", "he"],
        ["take(createArray('a', 'b', 'c', 'd'), one)", ["a"]],
        # subArray
        ["subArray(createArray('a', 'b', 'c', 'd'), 1, 3)", ["b", "c"]],
        ["subArray(createArray('a', 'b', 'c', 'd'), 1)", ["b", "c", "d"]],
        # sortBy
        ["sortBy(items)", ["one", "two", "zero"]],
        ["sortBy(nestedItems, 'x')[0].x", 1],
        # sortByDescending
        ["sortByDescending(items)", ["zero", "two", "one"]],
        ["sortByDescending(nestedItems, 'x')[0].x", 3],
        # indicesAndValues
        ["first(where(indicesAndValues(items), elt, elt.index > 1)).value", "two"],
        ['first(where(indicesAndValues(bag), elt, elt.index == "three")).value', 3],
        [
            'join(foreach(indicesAndValues(items), item, item.value), ",")',
            "zero,one,two",
        ],
        [
            'join(foreach(indicesAndValues(items), item=>item.value), ",")',
            "zero,one,two",
        ],
        # flatten
        [
            "flatten(createArray(1,createArray(2),createArray(createArray(3, 4), createArray(5,6))))",
            [1, 2, 3, 4, 5, 6],
        ],
        [
            "flatten(createArray(1,createArray(2),createArray(createArray(3, 4), createArray(5,6))), 1)",
            [1, 2, [3, 4], [5, 6]],
        ],
        # unique
        ["unique(createArray(1, 5, 1))", [1, 5]],
        ["unique(createArray(5, 5, 1, 2))", [1, 2, 5]],
        # type checking functions
        # isBoolean
        ["isBoolean(None)", False],
        ["isBoolean(2 + 3)", False],
        ["isBoolean(2 > 1)", True],
        # isString
        ["isString('abc')", True],
        ["isString(123)", False],
        ["isString(None)", False],
        # isInteger
        ["isInteger('abc')", False],
        ["isInteger(123)", True],
        ["isInteger(None)", False],
        # isFloat
        ["isFloat('abc')", False],
        ["isFloat(123.234)", True],
        ["isFloat(None)", False],
        # isArray
        ["isArray(createArray(1,2,3))", True],
        ["isArray(123.234)", False],
        ["isArray(None)", False],
        # isObject
        ["isObject(None)", False],
        ["isObject(emptyObject)", True],
        ["isObject(dialog)", True],
        ["isObject(123.234)", False],
        # isDateTime
        ["isDateTime(2)", False],
        ["isDateTime(null)", False],
        ["isDateTime(timestamp)", True],
        ["isDateTime(timestampObj)", True],
        # Datetime functions
        # addDays
        ["addDays('2018-03-15T13:00:00.000Z', 1)", "2018-03-16T13:00:00.000Z"],
        ["addDays(timestamp, 1)", "2018-03-16T13:00:00.000Z"],
        ["addDays(timestampObj, 1)", "2018-03-16T13:00:00.000Z"],
        ["addDays(timestamp, 1,'%m-%d-%y')", "03-16-18"],
        # addHours
        ["addHours('2018-03-15T13:00:00.000Z', 1)", "2018-03-15T14:00:00.000Z"],
        ["addHours(timestamp, 1)", "2018-03-15T14:00:00.000Z"],
        ["addHours(timestampObj, 1)", "2018-03-15T14:00:00.000Z"],
        ["addHours(timestamp, 1,'%m-%d-%y %I-%M')", "03-15-18 02-00"],
        # AddMinutes
        ["addMinutes('2018-03-15T13:00:00.000Z', 1)", "2018-03-15T13:01:00.000Z"],
        ["addMinutes(timestamp, 1)", "2018-03-15T13:01:00.000Z"],
        ["addMinutes(timestampObj, 1)", "2018-03-15T13:01:00.000Z"],
        ["addMinutes(timestamp, 1,'%m-%d-%y %I-%M')", "03-15-18 01-01"],
        # addSeconds
        ["addSeconds('2018-03-15T13:00:00.000Z', 1)", "2018-03-15T13:00:01.000Z"],
        ["addSeconds(timestamp, 1)", "2018-03-15T13:00:01.000Z"],
        ["addSeconds(timestampObj, 1)", "2018-03-15T13:00:01.000Z"],
        ["addSeconds(timestamp, 1,'%m-%d-%y %I-%M-%S')", "03-15-18 01-00-01"],
        # dayOfMonth
        ["dayOfMonth('2018-03-15T13:00:00.000Z')", 15],
        ["dayOfMonth(timestamp)", 15],
        ["dayOfMonth(timestampObj)", 15],
        # dayOfWeek
        ["dayOfWeek('2018-03-15T13:00:00.000Z')", 4],
        ["dayOfWeek(timestamp)", 4],
        ["dayOfWeek(timestampObj)", 4],
        # dayOfYear
        ["dayOfYear('2018-03-15T13:00:00.000Z')", 74],
        ["dayOfYear(timestamp)", 74],
        ["dayOfYear(timestampObj)", 74],
        # month
        ["month('2018-03-15T13:00:00.000Z')", 3],
        ["month(timestamp)", 3],
        ["month(timestampObj)", 3],
        # date
        ["date('2018-03-15T13:00:00.000Z')", "3/15/2018"],
        ["date(timestamp)", "3/15/2018"],
        ["date(timestampObj)", "3/15/2018"],
        # year
        ["year('2018-03-15T13:00:00.000Z')", 2018],
        ["year(timestamp)", 2018],
        ["year(timestampObj)", 2018],
        # utcNow
        ["length(utcNow())", 24],
        ["utcNow('%m-%d-%Y')", datetime.utcnow().strftime("%m-%d-%Y")],
        # formatDateTime
        ["formatDateTime('2018-03-15')", "2018-03-15T00:00:00.000Z"],
        ["formatDateTime(notISOTimestamp)", "2018-03-15T13:00:00.000Z"],
        ["formatDateTime(notISOTimestamp, '%m-%d-%y')", "03-15-18"],
        ["formatDateTime(timestampObj)", "2018-03-15T13:00:00.000Z"],
        # formatEpoch
        ["formatEpoch(unixTimestamp)", "2018-03-15T13:00:00.000Z"],
        ["formatEpoch(unixTimestampFraction)", "2018-03-15T13:00:00.500Z"],
        # formatTicks
        ["formatTicks(ticks)", "2020-05-06T11:47:00.000Z"],
        # subtractFromTime
        ["subtractFromTime(timestamp, 1, 'Year')", "2017-03-15T13:00:00.000Z"],
        ["subtractFromTime(timestampObj, 1, 'Year')", "2017-03-15T13:00:00.000Z"],
        ["subtractFromTime(timestamp, 1, 'Month')", "2018-02-15T13:00:00.000Z"],
        ["subtractFromTime(timestamp, 1, 'Week')", "2018-03-08T13:00:00.000Z"],
        ["subtractFromTime(timestamp, 1, 'Day')", "2018-03-14T13:00:00.000Z"],
        ["subtractFromTime(timestamp, 1, 'Hour')", "2018-03-15T12:00:00.000Z"],
        ["subtractFromTime(timestamp, 1, 'Minute')", "2018-03-15T12:59:00.000Z"],
        ["subtractFromTime(timestamp, 1, 'Second')", "2018-03-15T12:59:59.000Z"],
        # dateReadBack
        ["dateReadBack(timestamp, addDays(timestamp, 1))", "tomorrow"],
        ["dateReadBack(timestampObj, addDays(timestamp, 1))", "tomorrow"],
        ["dateReadBack(addDays(timestamp, 1),timestamp)", "yesterday"],
        # getTimeOfDay
        ["getTimeOfDay('2018-03-15T00:00:00.000Z')", "midnight"],
        ["getTimeOfDay(timestampObj)", "afternoon"],
        ["getTimeOfDay('2018-03-15T08:00:00.000Z')", "morning"],
        ["getTimeOfDay('2018-03-15T12:00:00.000Z')", "noon"],
        ["getTimeOfDay('2018-03-15T13:00:00.000Z')", "afternoon"],
        ["getTimeOfDay('2018-03-15T18:00:00.000Z')", "evening"],
        ["getTimeOfDay('2018-03-15T22:00:00.000Z')", "evening"],
        ["getTimeOfDay('2018-03-15T23:00:00.000Z')", "night"],
        # getPastTime
        [
            "getPastTime(1,'Year','%m-%d-%y')",
            (datetime.utcnow() + relativedelta(years=-1)).strftime("%m-%d-%y"),
        ],
        [
            "getPastTime(1,'Month','%m-%d-%y')",
            (datetime.utcnow() + relativedelta(months=-1)).strftime("%m-%d-%y"),
        ],
        [
            "getPastTime(1,'Week','%m-%d-%y')",
            (datetime.utcnow() + relativedelta(weeks=-1)).strftime("%m-%d-%y"),
        ],
        [
            "getPastTime(1,'Day','%m-%d-%y')",
            (datetime.utcnow() + relativedelta(days=-1)).strftime("%m-%d-%y"),
        ],
        # convertFromUTC
        [
            "convertFromUTC('2018-01-02T02:00:00.000Z',\
           'Pacific Standard Time', '%A, %d %B %Y')",
            "Monday, 01 January 2018",
        ],
        [
            "convertFromUTC('2018-01-02T01:00:00.000Z',\
           'America/Los_Angeles', '%A, %d %B %Y')",
            "Monday, 01 January 2018",
        ],
        [
            "convertFromUTC(timestampObj2, 'Pacific Standard Time', '%A, %d %B %Y')",
            "Monday, 01 January 2018",
        ],
        # convertToUTC
        [
            "convertToUTC('01/01/2018 00:00:00', 'Pacific Standard Time')",
            "2018-01-01T08:00:00.000Z",
        ],
        # addToTime
        [
            "addToTime('2018-01-01T08:00:00.000Z', 1, 'Day', '%A, %d %B %Y')",
            "Tuesday, 02 January 2018",
        ],
        [
            "addToTime('2018-01-01T00:00:00.000Z', 1, 'Week')",
            "2018-01-08T00:00:00.000Z",
        ],
        ["addToTime(timestampObj2, 1, 'Week')", "2018-01-09T02:00:00.000Z"],
        # startOfDay
        ["startOfDay('2018-03-15T13:30:30.000Z')", "2018-03-15T00:00:00.000Z"],
        ["startOfDay(timestampObj2)", "2018-01-02T00:00:00.000Z"],
        # startOfHour
        ["startOfHour('2018-03-15T13:30:30.000Z')", "2018-03-15T13:00:00.000Z"],
        ["startOfHour(timestampObj)", "2018-03-15T13:00:00.000Z"],
        # startOfMonth
        ["startOfMonth('2018-03-15T13:30:30.000Z')", "2018-03-01T00:00:00.000Z"],
        ["startOfMonth(timestampObj)", "2018-03-01T00:00:00.000Z"],
        # ticks
        ["ticks('2018-01-01T08:00:00.000Z')", 636503904000000000],
        ["ticks(timestampObj3)", 636503904000000000],
        # ticksToDays
        ["ticksToDays(2193385800000000)", 2538.64097222],
        # ticksToHours
        ["ticksToHours(2193385800000000)", 60927.383333333331],
        # ticksToMinutes
        ["ticksToMinutes(2193385811100000)", 3655643.0185],
        # dateTimeDiff
        [
            "dateTimeDiff('2019-01-01T08:00:00.000Z','2018-01-01T08:00:00.000Z')",
            315360000000000,
        ],
        [
            "dateTimeDiff('2017-01-01T08:00:00.000Z','2018-01-01T08:00:00.000Z')",
            -315360000000000,
        ],
        ["dateTimeDiff(timestampObj,timestampObj2)", 62604000000000],
        # Timex functions
        # isDefinite
        ["isDefinite('helloworld')", False],
        ["isDefinite('2012-12-21')", True],
        ["isDefinite('xxxx-12-21')", False],
        ["isDefinite(validFullDateTimex)", True],
        ["isDefinite(invalidFullDateTimex)", False],
        # isTime
        ["isTime(validHourTimex)", True],
        ["isTime(invalidHourTimex)", False],
        # isDuration
        ["isDuration('PT30M')", True],
        ["isDuration('2012-12-21T12:30')", False],
        # isDate
        ["isDate('PT30M')", False],
        ["isDate('2012-12-21T12:30')", True],
        # isTimeRange
        ["isTimeRange('PT30M')", False],
        ["isTimeRange(validTimeRange)", True],
        # isDateRange
        ["isDateRange('PT30M')", False],
        ["isDateRange('2012-02')", True],
        # isPresent
        ["isPresent('PT30M')", False],
        ["isPresent(validNow)", True],
        # URI parsing functions
        # uriHost
        ["uriHost('https://www.localhost.com:8080')", "www.localhost.com"],
        [
            "uriPath('http://www.contoso.com/catalog/shownew.htm?date=today')",
            "/catalog/shownew.htm",
        ],
        [
            "uriPathAndQuery('http://www.contoso.com/catalog/shownew.htm?date=today')",
            "/catalog/shownew.htm?date=today",
        ],
        ["uriPort('http://www.localhost:8080')", 8080],
        [
            "uriQuery('http://www.contoso.com/catalog/shownew.htm?date=today')",
            "?date=today",
        ],
        ["uriScheme('http://www.contoso.com/catalog/shownew.htm?date=today')", "http"],
        # Object manipulation and construction functions
        # json
        ['indexOf(json(\'["a", "b"]\'), "a")', 0],
        ["indexOf(json('[\"a\", \"b\"]'), 'c')", -1],
        ['lastIndexOf(json(\'["a", "b", "a"]\'), "a")', 2],
        ["lastIndexOf(json('[\"a\", \"b\"]'), 'c')", -1],
        ['json(`{"foo":"${hello}","item":"${world}"}`).foo', "hello"],
        # getProperty
        ["getProperty(bag, concat('na','me'))", "mybag"],
        ["getProperty('bag').index", 3],
        ["getProperty('a:b')", "stringa:b"],
        ["getProperty(concat('he', 'llo'))", "hello"],
        # addProperty
        [
            "addProperty(json('{\"key1\":\"value1\"}'), 'key2','value2')",
            {"key1": "value1", "key2": "value2"},
        ],
        ['foreach(items, x, addProperty({}, "a", x))[0].a', "zero"],
        ['foreach(items, x => addProperty({}, "a", x))[0].a', "zero"],
        [
            "addProperty({\"key1\":\"value1\"}, 'key2','value2')",
            {"key1": "value1", "key2": "value2"},
        ],
        # removeProperty
        [
            'removeProperty(json(\'{"key1":"value1","key2":"value2"}\'), \'key2\')',
            {"key1": "value1"},
        ],
        # setProperty
        [
            "setProperty(json('{\"key1\":\"value1\"}'), 'key1','value2')",
            {"key1": "value2"},
        ],
        ["setProperty({\"key1\":\"value1\"}, 'key1','value2')", {"key1": "value2"}],
        ["setProperty({}, 'key1','value2')", {"key1": "value2"}],
        ["setProperty({}, 'key1','value2{}')", {"key1": "value2{}"}],
        # coalesce
        ["coalesce(nullObj,'hello',nullObj)", "hello"],
        ["coalesce(nullObj, false, 'hello')", False],
        # xPath
        [
            "xPath(xmlStr,'//produce//item//name')",
            ["<name>Gala</name>", "<name>Honeycrisp</name>"],
        ],
        ["xPath(xmlStr,'sum(//produce//item//count)')", 30],
        # setPathToValue
        ["setPathToValue(path.simple, 3) + path.simple", 6],
        ["setPathToValue(path.simple, 5) + path.simple", 10],
        ["setPathToValue(path.array[0], 7) + path.array[0]", 14],
        ["setPathToValue(path.array[1], 9) + path.array[1]", 18],
        # jPath
        ["jPath(jsonStr,'Manufacturers[0].Products[0].Price')", 50],
        [
            "jPath(jsonStr,'$..Products[?(@.Price >= 50)].Name')",
            ["Anvil", "Elbow Grease"],
        ],
        # merge
        [
            "merge(json(json1), json(json2))",
            {
                "FirstName": "John",
                "LastName": "Smith",
                "Enabled": True,
                "Roles": ["Customer", "Admin"],
            },
        ],
        [
            "merge(json(json1), json(json2), json(json3))",
            {
                "FirstName": "John",
                "LastName": "Smith",
                "Enabled": True,
                "Roles": ["Customer", "Admin"],
                "Age": 36,
            },
        ],
        # Memory access tests
    ]

    def test_expression_parser_functions(self):
        for data in self.data_source:
            input = str(data[0])
            parsed = Expression.parse(input)
            assert parsed is not None

            value, error = parsed.try_evaluate(self.scope)

            assert (
                error is None
            ), "input: {0}, Has error: {1}, with expression {0}".format(input, error)

            if isinstance(value, numbers.Number) and isinstance(
                data[1], numbers.Number
            ):
                assert math.isclose(
                    value, data[1], rel_tol=1e-9
                ), "actual is: {}, expected is {}, with expression {}".format(
                    value, data[1], input
                )
            else:
                assert (
                    value == data[1]
                ), "actual is: {}, expected is {}, with expression {}".format(
                    value, data[1], input
                )<|MERGE_RESOLUTION|>--- conflicted
+++ resolved
@@ -23,7 +23,6 @@
         "world": "world",
         "nullObj": None,
         "null": None,
-<<<<<<< HEAD
         "bag": {
             "three": 3.0,
             "set": {"four": 4.0},
@@ -31,9 +30,6 @@
             "index": 3,
             "name": "mybag",
         },
-=======
-        "bag": {"three": 3.0, "name": "mybag", "index": 3,},
->>>>>>> 29484299
         "items": ["zero", "one", "two"],
         "emptyObject": {},
         "nestedItems": [{"x": 1}, {"x": 2}, {"x": 3},],
@@ -73,9 +69,7 @@
         "validTimeRange": Timex(timex="TEV"),
         "validNow": Timex(timex="PRESENT_REF"),
         "doubleNestedItems": [[{"x": 1}, {"x: 2"}], [{"x": 3}]],
-<<<<<<< HEAD
         "byteArr": b"hello",
-=======
         "xmlStr": "<?xml version='1.0'?> <produce> \
              <item> <name>Gala</name> <type>apple</type> <count>20</count> </item> \
              <item> <name>Honeycrisp</name> <type>apple</type> <count>10</count> </item> </produce>",
@@ -105,7 +99,6 @@
         ),
         "json2": json.dumps({"Enabled": True, "Roles": ["Customer", "Admin"]}),
         "json3": json.dumps({"Age": 36}),
->>>>>>> 29484299
     }
 
     data_source = [
