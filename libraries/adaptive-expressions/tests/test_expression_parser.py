--- conflicted
+++ resolved
@@ -4,6 +4,7 @@
 from datetime import datetime
 from dateutil import tz
 from dateutil.parser import parse
+from dateutil.relativedelta import relativedelta
 import aiounittest
 from adaptive.expressions import Expression
 
@@ -24,17 +25,14 @@
             "title": "Dialog Title",
             "subTitle": "Dialog Sub Title",
         },
-<<<<<<< HEAD
-        "one": 1,
         "timestamp": "2018-03-15T13:00:00.000Z",
         "notISOTimestamp": "2018/03/15 13:00:00",
         "timestampObj": parse("2018-03-15T13:00:00.000Z").replace(tzinfo=tz.gettz("UTC")),
+        "timestampObj2": parse("2018-01-02T02:00:00.000Z").replace(tzinfo=tz.gettz("UTC")),
         "unixTimestamp": 1521118800,
         "unixTimestampFraction": 1521118800.5,
-        "ticks": 637243624200000000
-=======
+        "ticks": 637243624200000000,
         "doubleNestedItems": [[{"x": 1}, {"x: 2"}], [{"x": 3}]],
->>>>>>> a370e662
     }
 
     # Math
@@ -1410,10 +1408,133 @@
         parsed = Expression.parse("join(where(items, item => item == 'two'), ',')")
         assert parsed is not None
 
-<<<<<<< HEAD
-        # value, error = parsed.try_evaluate(self.scope)
-        # assert value == "zero3,one3,two3"
-        # assert error is None
+        value, error = parsed.try_evaluate(self.scope)
+        assert value == "two"
+        assert error is None
+
+        parsed = Expression.parse(
+            "string(where(dialog, item, item.value=='Dialog Title'))"
+        )
+        assert parsed is not None
+
+        value, error = parsed.try_evaluate(self.scope)
+        assert value == "{'title': 'Dialog Title'}"
+        assert error is None
+
+        parsed = Expression.parse(
+            "join(foreach(where(nestedItems, item, item.x > 1), result, result.x), ',')"
+        )
+        assert parsed is not None
+
+        value, error = parsed.try_evaluate(self.scope)
+        assert value == "2,3"
+        assert error is None
+
+        parsed = Expression.parse(
+            "count(where(doubleNestedItems, items, count(where(items, item, item.x == 1)) == 1))"
+        )
+        assert parsed is not None
+
+        value, error = parsed.try_evaluate(self.scope)
+        assert value == 1
+        assert error is None
+
+        parsed = Expression.parse(
+            "count(where(doubleNestedItems, items, count(where(items, item, count(items) == 1)) == 1))"
+        )
+        assert parsed is not None
+
+        value, error = parsed.try_evaluate(self.scope)
+        assert value == 1
+        assert error is None
+
+    def test_union(self):
+        parsed = Expression.parse('union(["a", "b", "c"], ["d", ["e", "f"], "g"][1])')
+        assert parsed is not None
+
+        value, error = parsed.try_evaluate({})
+        assert value == ["a", "b", "c", "e", "f"]
+        assert error is None
+
+        parsed = Expression.parse(
+            'union(["a", "b", "c"], ["d", ["e", "f"], "g"][1])[1]'
+        )
+        assert parsed is not None
+
+        value, error = parsed.try_evaluate({})
+        assert value == "b"
+        assert error is None
+
+        parsed = Expression.parse("count(union(createArray('a', 'b')))")
+        assert parsed is not None
+
+        value, error = parsed.try_evaluate({})
+        assert value == 2
+        assert error is None
+
+        parsed = Expression.parse(
+            "count(union(createArray('a', 'b'), createArray('b', 'c'), createArray('b', 'd')))"
+        )
+        assert parsed is not None
+
+        value, error = parsed.try_evaluate({})
+        assert value == 4
+        assert error is None
+
+    def test_intersection(self):
+        parsed = Expression.parse('count(intersection(createArray("a", "b")))')
+        assert parsed is not None
+
+        value, error = parsed.try_evaluate({})
+        assert value == 2
+        assert error is None
+
+        parsed = Expression.parse(
+            'count(intersection(createArray("a", "b"), createArray("b", "c"), createArray("b", "d")))'
+        )
+        assert parsed is not None
+
+        value, error = parsed.try_evaluate({})
+        assert value == 1
+        assert error is None
+
+    def test_skip(self):
+        parsed = Expression.parse("skip(createArray('H','e','l','l','0'),2)")
+        assert parsed is not None
+
+        value, error = parsed.try_evaluate({})
+        assert value == ["l", "l", "0"]
+        assert error is None
+
+    def test_take(self):
+        parsed = Expression.parse("take(hello, two)")
+        assert parsed is not None
+
+        value, error = parsed.try_evaluate(self.scope)
+        assert value == "he"
+        assert error is None
+
+        parsed = Expression.parse("take(createArray('a', 'b', 'c', 'd'), one)")
+        assert parsed is not None
+
+        value, error = parsed.try_evaluate(self.scope)
+        assert value == ["a"]
+        assert error is None
+
+    def test_sub_array(self):
+        parsed = Expression.parse("subArray(createArray('a', 'b', 'c', 'd'), 1, 3)")
+        assert parsed is not None
+
+        value, error = parsed.try_evaluate({})
+        assert value == ["b", "c"]
+        assert error is None
+
+        parsed = Expression.parse("subArray(createArray('a', 'b', 'c', 'd'), 1)")
+        assert parsed is not None
+
+        value, error = parsed.try_evaluate(self.scope)
+        assert value == ["b", "c", "d"]
+        assert error is None
 
     # Datetime
     def test_add_days(self):
@@ -1556,82 +1677,12 @@
 
     def test_day_of_week(self):
         parsed = Expression.parse("dayOfWeek('2018-03-15T13:00:00.000Z')")
-=======
-        value, error = parsed.try_evaluate(self.scope)
-        assert value == "two"
-        assert error is None
-
-        parsed = Expression.parse(
-            "string(where(dialog, item, item.value=='Dialog Title'))"
-        )
-        assert parsed is not None
-
-        value, error = parsed.try_evaluate(self.scope)
-        assert value == "{'title': 'Dialog Title'}"
-        assert error is None
-
-        parsed = Expression.parse(
-            "join(foreach(where(nestedItems, item, item.x > 1), result, result.x), ',')"
-        )
-        assert parsed is not None
-
-        value, error = parsed.try_evaluate(self.scope)
-        assert value == "2,3"
-        assert error is None
-
-        parsed = Expression.parse(
-            "count(where(doubleNestedItems, items, count(where(items, item, item.x == 1)) == 1))"
-        )
-        assert parsed is not None
-
-        value, error = parsed.try_evaluate(self.scope)
-        assert value == 1
-        assert error is None
-
-        parsed = Expression.parse(
-            "count(where(doubleNestedItems, items, count(where(items, item, count(items) == 1)) == 1))"
-        )
-        assert parsed is not None
-
-        value, error = parsed.try_evaluate(self.scope)
-        assert value == 1
-        assert error is None
-
-    def test_union(self):
-        parsed = Expression.parse('union(["a", "b", "c"], ["d", ["e", "f"], "g"][1])')
-        assert parsed is not None
-
-        value, error = parsed.try_evaluate({})
-        assert value == ["a", "b", "c", "e", "f"]
-        assert error is None
-
-        parsed = Expression.parse(
-            'union(["a", "b", "c"], ["d", ["e", "f"], "g"][1])[1]'
-        )
-        assert parsed is not None
-
-        value, error = parsed.try_evaluate({})
-        assert value == "b"
-        assert error is None
-
-        parsed = Expression.parse("count(union(createArray('a', 'b')))")
-        assert parsed is not None
-
-        value, error = parsed.try_evaluate({})
-        assert value == 2
-        assert error is None
-
-        parsed = Expression.parse(
-            "count(union(createArray('a', 'b'), createArray('b', 'c'), createArray('b', 'd')))"
-        )
->>>>>>> a370e662
         assert parsed is not None
 
         value, error = parsed.try_evaluate({})
         assert value == 4
         assert error is None
 
-<<<<<<< HEAD
         parsed = Expression.parse("dayOfWeek(timestamp)")
         assert parsed is not None
 
@@ -1878,59 +1929,186 @@
         value, error = parsed.try_evaluate(self.scope)
         assert error is None
         assert value == "yesterday"
-=======
-    def test_intersection(self):
-        parsed = Expression.parse('count(intersection(createArray("a", "b")))')
-        assert parsed is not None
-
-        value, error = parsed.try_evaluate({})
-        assert value == 2
-        assert error is None
-
-        parsed = Expression.parse(
-            'count(intersection(createArray("a", "b"), createArray("b", "c"), createArray("b", "d")))'
-        )
-        assert parsed is not None
-
-        value, error = parsed.try_evaluate({})
-        assert value == 1
-        assert error is None
-
-    def test_skip(self):
-        parsed = Expression.parse("skip(createArray('H','e','l','l','0'),2)")
-        assert parsed is not None
-
-        value, error = parsed.try_evaluate({})
-        assert value == ["l", "l", "0"]
-        assert error is None
-
-    def test_take(self):
-        parsed = Expression.parse("take(hello, two)")
-        assert parsed is not None
-
-        value, error = parsed.try_evaluate(self.scope)
-        assert value == "he"
-        assert error is None
-
-        parsed = Expression.parse("take(createArray('a', 'b', 'c', 'd'), one)")
-        assert parsed is not None
-
-        value, error = parsed.try_evaluate(self.scope)
-        assert value == ["a"]
-        assert error is None
-
-    def test_sub_array(self):
-        parsed = Expression.parse("subArray(createArray('a', 'b', 'c', 'd'), 1, 3)")
-        assert parsed is not None
-
-        value, error = parsed.try_evaluate({})
-        assert value == ["b", "c"]
-        assert error is None
-
-        parsed = Expression.parse("subArray(createArray('a', 'b', 'c', 'd'), 1)")
-        assert parsed is not None
-
-        value, error = parsed.try_evaluate(self.scope)
-        assert value == ["b", "c", "d"]
-        assert error is None
->>>>>>> a370e662
+
+    def test_get_time_of_day(self):
+        parsed = Expression.parse("getTimeOfDay('2018-03-15T00:00:00.000Z')")
+        assert parsed is not None
+
+        value, error = parsed.try_evaluate({})
+        assert error is None
+        assert value == "midnight"
+
+        parsed = Expression.parse("getTimeOfDay(timestampObj)")
+        assert parsed is not None
+
+        value, error = parsed.try_evaluate(self.scope)
+        assert error is None
+        assert value == "afternoon"
+
+        parsed = Expression.parse("getTimeOfDay('2018-03-15T08:00:00.000Z')")
+        assert parsed is not None
+
+        value, error = parsed.try_evaluate({})
+        assert error is None
+        assert value == "morning"
+
+        parsed = Expression.parse("getTimeOfDay('2018-03-15T12:00:00.000Z')")
+        assert parsed is not None
+
+        value, error = parsed.try_evaluate(self.scope)
+        assert error is None
+        assert value == "noon"
+
+        parsed = Expression.parse("getTimeOfDay('2018-03-15T13:00:00.000Z')")
+        assert parsed is not None
+
+        value, error = parsed.try_evaluate(self.scope)
+        assert error is None
+        assert value == "afternoon"
+
+        parsed = Expression.parse("getTimeOfDay('2018-03-15T18:00:00.000Z')")
+        assert parsed is not None
+
+        value, error = parsed.try_evaluate(self.scope)
+        assert error is None
+        assert value == "evening"
+
+        parsed = Expression.parse("getTimeOfDay('2018-03-15T22:00:00.000Z')")
+        assert parsed is not None
+
+        value, error = parsed.try_evaluate(self.scope)
+        assert error is None
+        assert value == "evening"
+
+        parsed = Expression.parse("getTimeOfDay('2018-03-15T23:00:00.000Z')")
+        assert parsed is not None
+
+        value, error = parsed.try_evaluate(self.scope)
+        assert error is None
+        assert value == "night"
+
+    def test_get_past_time(self):
+        parsed = Expression.parse("getPastTime(1,'Year','%m-%d-%y')")
+        assert parsed is not None
+
+        value, error = parsed.try_evaluate({})
+        assert error is None
+        assert value == (datetime.utcnow() + relativedelta(years=-1)).strftime("%m-%d-%y")
+
+        parsed = Expression.parse("getPastTime(1,'Month','%m-%d-%y')")
+        assert parsed is not None
+
+        value, error = parsed.try_evaluate({})
+        assert error is None
+        assert value == (datetime.utcnow() + relativedelta(months=-1)).strftime("%m-%d-%y")
+
+        parsed = Expression.parse("getPastTime(1,'Week','%m-%d-%y')")
+        assert parsed is not None
+
+        value, error = parsed.try_evaluate({})
+        assert error is None
+        assert value == (datetime.utcnow() + relativedelta(weeks=-1)).strftime("%m-%d-%y")
+
+        parsed = Expression.parse("getPastTime(1,'Day','%m-%d-%y')")
+        assert parsed is not None
+
+        value, error = parsed.try_evaluate({})
+        assert error is None
+        assert value == (datetime.utcnow() + relativedelta(days=-1)).strftime("%m-%d-%y")
+
+    def test_convert_from_utc(self):
+        parsed = Expression.parse("convertFromUTC('2018-01-02T02:00:00.000Z', 'Pacific Standard Time', '%A, %d %B %Y')")
+        assert parsed is not None
+
+        value, error = parsed.try_evaluate({})
+        assert error is None
+        assert value == "Monday, 01 January 2018"
+
+        parsed = Expression.parse("convertFromUTC('2018-01-02T01:00:00.000Z', 'America/Los_Angeles', '%A, %d %B %Y')")
+        assert parsed is not None
+
+        value, error = parsed.try_evaluate({})
+        assert error is None
+        assert value == "Monday, 01 January 2018"
+
+        parsed = Expression.parse("convertFromUTC(timestampObj2, 'Pacific Standard Time', '%A, %d %B %Y')")
+        assert parsed is not None
+
+        value, error = parsed.try_evaluate(self.scope)
+        assert error is None
+        assert value == "Monday, 01 January 2018"
+
+    def test_convert_to_utc(self):
+        parsed = Expression.parse("convertToUTC('01/01/2018 00:00:00', 'Pacific Standard Time')")
+        assert parsed is not None
+
+        value, error = parsed.try_evaluate({})
+        assert error is None
+        assert value == "2018-01-01T08:00:00.000Z"
+
+    def test_add_to_time(self):
+        parsed = Expression.parse("addToTime('2018-01-01T08:00:00.000Z', 1, 'Day', '%A, %d %B %Y')")
+        assert parsed is not None
+
+        value, error = parsed.try_evaluate({})
+        assert error is None
+        assert value == "Tuesday, 02 January 2018"
+
+        parsed = Expression.parse("addToTime('2018-01-01T00:00:00.000Z', 1, 'Week')")
+        assert parsed is not None
+
+        value, error = parsed.try_evaluate({})
+        assert error is None
+        assert value == "2018-01-08T00:00:00.000Z"
+
+        parsed = Expression.parse("addToTime(timestampObj2, 1, 'Week')")
+        assert parsed is not None
+
+        value, error = parsed.try_evaluate(self.scope)
+        assert error is None
+        assert value == "2018-01-09T02:00:00.000Z"
+
+    def test_start_of_day(self):
+        parsed = Expression.parse("startOfDay('2018-03-15T13:30:30.000Z')")
+        assert parsed is not None
+
+        value, error = parsed.try_evaluate({})
+        assert error is None
+        assert value == "2018-03-15T00:00:00.000Z"
+
+        parsed = Expression.parse("startOfDay(timestampObj2)")
+        assert parsed is not None
+
+        value, error = parsed.try_evaluate(self.scope)
+        assert error is None
+        assert value == "2018-01-02T00:00:00.000Z"
+
+    def test_start_of_hour(self):
+        parsed = Expression.parse("startOfHour('2018-03-15T13:30:30.000Z')")
+        assert parsed is not None
+
+        value, error = parsed.try_evaluate({})
+        assert error is None
+        assert value == "2018-03-15T13:00:00.000Z"
+
+        parsed = Expression.parse("startOfHour(timestampObj)")
+        assert parsed is not None
+
+        value, error = parsed.try_evaluate(self.scope)
+        assert error is None
+        assert value == "2018-03-15T13:00:00.000Z"
+
+    def test_start_of_month(self):
+        parsed = Expression.parse("startOfMonth('2018-03-15T13:30:30.000Z')")
+        assert parsed is not None
+
+        value, error = parsed.try_evaluate({})
+        assert error is None
+        assert value == "2018-03-01T00:00:00.000Z"
+
+        parsed = Expression.parse("startOfMonth(timestampObj)")
+        assert parsed is not None
+
+        value, error = parsed.try_evaluate(self.scope)
+        assert error is None
+        assert value == "2018-03-01T00:00:00.000Z"