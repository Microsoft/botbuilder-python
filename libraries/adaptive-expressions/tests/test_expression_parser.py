# pylint: disable=too-many-lines
import math
import platform
import aiounittest
from datetime import datetime
from adaptive.expressions import Expression


class ExpressionParserTests(aiounittest.AsyncTestCase):
    scope = {
        "hello": "hello",
        "nullObj": None,
        "bag": {"three": 3.0},
        "items": ["zero", "one", "two"],
        "nestedItems": [{"x": 1}, {"x": 2}, {"x": 3},],
    }

    # Math
    def test_add(self):
        parsed = Expression.parse("1+1.5")
        assert parsed is not None

        value, error = parsed.try_evaluate({})
        assert value == 2.5
        assert error is None

        parsed = Expression.parse("1+1+2")
        assert parsed is not None

        value, error = parsed.try_evaluate({})
        assert value == 4
        assert error is None

        parsed = Expression.parse("add(2, 3)")
        assert parsed is not None

        value, error = parsed.try_evaluate({})
        assert value == 5
        assert error is None

        parsed = Expression.parse("add(2, 3, 4.5)")
        assert parsed is not None

        value, error = parsed.try_evaluate({})
        assert value == 9.5
        assert error is None

    def test_subtract(self):
        parsed = Expression.parse("1-1")
        assert parsed is not None

        value, error = parsed.try_evaluate({})
        assert value == 0
        assert error is None

        parsed = Expression.parse("5-3-1.2")
        assert parsed is not None

        value, error = parsed.try_evaluate({})
        assert value == 0.8
        assert error is None

        parsed = Expression.parse("sub(1, 1)")
        assert parsed is not None

        value, error = parsed.try_evaluate({})
        assert value == 0
        assert error is None

        parsed = Expression.parse("sub(5, 3, 1.2)")
        assert parsed is not None

        value, error = parsed.try_evaluate({})
        assert value == 0.8
        assert error is None

    def test_multiply(self):
        parsed = Expression.parse("1*2")
        assert parsed is not None

        value, error = parsed.try_evaluate({})
        assert value == 2
        assert error is None

        parsed = Expression.parse("2*3*1.1")
        assert parsed is not None

        value, error = parsed.try_evaluate({})
        assert math.isclose(value, 6.6, rel_tol=1e-9)
        assert error is None

        parsed = Expression.parse("mul(1, 2)")
        assert parsed is not None

        value, error = parsed.try_evaluate({})
        assert value == 2
        assert error is None

        parsed = Expression.parse("mul(2, 3, 1.1)")
        assert parsed is not None

        value, error = parsed.try_evaluate({})
        assert math.isclose(value, 6.6, rel_tol=1e-9)
        assert error is None

    def test_divide(self):
        parsed = Expression.parse("2/1")
        assert parsed is not None

        value, error = parsed.try_evaluate({})
        assert value == 2
        assert error is None

        parsed = Expression.parse("6/2/2")
        assert parsed is not None

        value, error = parsed.try_evaluate({})
        assert value == 1.5
        assert error is None

        parsed = Expression.parse("div(2, 2)")
        assert parsed is not None

        value, error = parsed.try_evaluate({})
        assert value == 1
        assert error is None

        parsed = Expression.parse("div(6, 2, 0.3)")
        assert parsed is not None

        value, error = parsed.try_evaluate({})
        assert value == 10
        assert error is None

    def test_min(self):
        parsed = Expression.parse("min(2, 1)")
        assert parsed is not None

        value, error = parsed.try_evaluate({})
        assert value == 1
        assert error is None

        parsed = Expression.parse("min(3, 4.5, 1.5)")
        assert parsed is not None

        value, error = parsed.try_evaluate({})
        assert value == 1.5
        assert error is None

        parsed = Expression.parse("min(2, 100, -10.5)")
        assert parsed is not None

        value, error = parsed.try_evaluate({})
        assert value == -10.5
        assert error is None

        parsed = Expression.parse("min(6, 0.3, 0.3)")
        assert parsed is not None

        value, error = parsed.try_evaluate({})
        assert value == 0.3
        assert error is None

    def test_max(self):
        parsed = Expression.parse("max(2, 1)")
        assert parsed is not None

        value, error = parsed.try_evaluate({})
        assert value == 2
        assert error is None

        parsed = Expression.parse("max(3, 4.5, 1.5)")
        assert parsed is not None

        value, error = parsed.try_evaluate({})
        assert value == 4.5
        assert error is None

        parsed = Expression.parse("max(2, 100, -10.5)")
        assert parsed is not None

        value, error = parsed.try_evaluate({})
        assert value == 100
        assert error is None

        parsed = Expression.parse("max(6.2, 6.2, 0.3)")
        assert parsed is not None

        value, error = parsed.try_evaluate({})
        assert value == 6.2
        assert error is None

    def test_power(self):
        parsed = Expression.parse("2^3")
        assert parsed is not None

        value, error = parsed.try_evaluate({})
        assert value == 8
        assert error is None

        parsed = Expression.parse("3^2^2")
        assert parsed is not None

        value, error = parsed.try_evaluate({})
        assert value == 81
        assert error is None

    def test_mod(self):
        parsed = Expression.parse("3 % 2")
        assert parsed is not None

        value, error = parsed.try_evaluate({})
        assert value == 1
        assert error is None

        parsed = Expression.parse("(4+1) % 2")
        assert parsed is not None

        value, error = parsed.try_evaluate({})
        assert value == 1
        assert error is None

        parsed = Expression.parse("(4+1.5) % 2")
        assert parsed is not None

        value, error = parsed.try_evaluate({})
        assert value == 1.5
        assert error is None

        parsed = Expression.parse("mod(8, 3)")
        assert parsed is not None

        value, error = parsed.try_evaluate({})
        assert value == 2
        assert error is None

    def test_average(self):
        parsed = Expression.parse("average(createArray(3, 2))")
        assert parsed is not None

        value, error = parsed.try_evaluate({})
        assert value == 2.5
        assert error is None

        parsed = Expression.parse("average(createArray(5, 2))")
        assert parsed is not None

        value, error = parsed.try_evaluate({})
        assert value == 3.5
        assert error is None

        parsed = Expression.parse("average(createArray(4, 2))")
        assert parsed is not None

        value, error = parsed.try_evaluate({})
        assert value == 3
        assert error is None

        parsed = Expression.parse("average(createArray(8, -3))")
        assert parsed is not None

        value, error = parsed.try_evaluate({})
        assert value == 2.5
        assert error is None

    def test_sum(self):
        parsed = Expression.parse("sum(createArray(3, 2))")
        assert parsed is not None

        value, error = parsed.try_evaluate({})
        assert value == 5
        assert error is None

        parsed = Expression.parse("sum(createArray(5.2, 2.8))")
        assert parsed is not None

        value, error = parsed.try_evaluate({})
        assert value == 8
        assert error is None

        parsed = Expression.parse("sum(createArray(4.2, 2))")
        assert parsed is not None

        value, error = parsed.try_evaluate({})
        assert value == 6.2
        assert error is None

        parsed = Expression.parse("sum(createArray(8.5, -3))")
        assert parsed is not None

        value, error = parsed.try_evaluate({})
        assert value == 5.5
        assert error is None

    def test_range(self):
        parsed = Expression.parse("range(1, 4)")
        assert parsed is not None

        value, error = parsed.try_evaluate({})
        print(value)
        assert value == [1, 2, 3, 4]
        assert error is None

        parsed = Expression.parse("range(-1, 6)")
        assert parsed is not None

        value, error = parsed.try_evaluate({})
        assert value == [-1, 0, 1, 2, 3, 4]
        assert error is None

    def test_floor(self):
        parsed = Expression.parse("floor(3.51)")
        assert parsed is not None

        value, error = parsed.try_evaluate({})
        print(value)
        assert value == 3
        assert error is None

        parsed = Expression.parse("floor(4.00)")
        assert parsed is not None

        value, error = parsed.try_evaluate({})
        assert value == 4
        assert error is None

    def test_ceiling(self):
        parsed = Expression.parse("ceiling(3.51)")
        assert parsed is not None

        value, error = parsed.try_evaluate({})
        print(value)
        assert value == 4
        assert error is None

        parsed = Expression.parse("ceiling(4.00)")
        assert parsed is not None

        value, error = parsed.try_evaluate({})
        assert value == 4
        assert error is None

    def test_round(self):
        parsed = Expression.parse("round(3.51)")
        assert parsed is not None

        value, error = parsed.try_evaluate({})
        print(value)
        assert value == 4
        assert error is None

        # please notice that 5 will not round up
        parsed = Expression.parse("round(3.55, 1)")
        assert parsed is not None

        value, error = parsed.try_evaluate({})
        assert value == 3.5
        assert error is None

        # it will round up only if value is more than 5
        parsed = Expression.parse("round(3.56, 1)")
        assert parsed is not None

        value, error = parsed.try_evaluate({})
        assert value == 3.6
        assert error is None

        parsed = Expression.parse("round(3.12134, 3)")
        assert parsed is not None

        value, error = parsed.try_evaluate({})
        assert value == 3.121

    # Comparisons
    def test_equal(self):
        parsed = Expression.parse("1 == 2")
        assert parsed is not None

        value, error = parsed.try_evaluate({})
        assert value is False
        assert error is None

        parsed = Expression.parse("3 == 3")
        assert parsed is not None

        value, error = parsed.try_evaluate({})
        assert value is True
        assert error is None

        parsed = Expression.parse("(1 + 2) == (4 - 1)")
        assert parsed is not None

        value, error = parsed.try_evaluate({})
        assert value is True
        assert error is None

        parsed = Expression.parse("(1 + 2) ==\r\n (4 - 1)")
        assert parsed is not None

        value, error = parsed.try_evaluate({})
        assert value is True
        assert error is None

        parsed = Expression.parse('"123" == "132"')
        assert parsed is not None

        value, error = parsed.try_evaluate({})
        assert value is False

    def test_lessthan(self):
        parsed = Expression.parse("1 < 2")
        assert parsed is not None

        value, error = parsed.try_evaluate({})
        assert value is True
        assert error is None

        parsed = Expression.parse("3 < 1")
        assert parsed is not None

        value, error = parsed.try_evaluate({})
        assert value is False
        assert error is None

        parsed = Expression.parse("1.1 < 2")
        assert parsed is not None

        value, error = parsed.try_evaluate({})
        assert value is True
        assert error is None

        parsed = Expression.parse("3.5 < 1")
        assert parsed is not None

        value, error = parsed.try_evaluate({})
        assert value is False
        assert error is None

    def test_lessthanorequal(self):
        parsed = Expression.parse("1 <= 2")
        assert parsed is not None

        value, error = parsed.try_evaluate({})
        assert value is True
        assert error is None

        parsed = Expression.parse("3.3 <= 1")
        assert parsed is not None

        value, error = parsed.try_evaluate({})
        assert value is False
        assert error is None

        parsed = Expression.parse("2 <= 2")
        assert parsed is not None

        value, error = parsed.try_evaluate({})
        assert value is True
        assert error is None

    def test_greatthan(self):
        parsed = Expression.parse("1 > 2")
        assert parsed is not None

        value, error = parsed.try_evaluate({})
        assert value is False
        assert error is None

        parsed = Expression.parse("3.3 > 1")
        assert parsed is not None

        value, error = parsed.try_evaluate({})
        assert value is True
        assert error is None

        parsed = Expression.parse("2 > 2")
        assert parsed is not None

        value, error = parsed.try_evaluate({})
        assert value is False
        assert error is None

    def test_greatthanorequal(self):
        parsed = Expression.parse("1 >= 2")
        assert parsed is not None

        value, error = parsed.try_evaluate({})
        assert value is False
        assert error is None

        parsed = Expression.parse("(1+2) >= (4-1)")
        assert parsed is not None

        value, error = parsed.try_evaluate({})
        assert value is True
        assert error is None

        parsed = Expression.parse("3.3 >= 1")
        assert parsed is not None

        value, error = parsed.try_evaluate({})
        assert value is True
        assert error is None

        parsed = Expression.parse("2 >= 2")
        assert parsed is not None

        value, error = parsed.try_evaluate({})
        assert value is True
        assert error is None

    def test_not_equal(self):
        parsed = Expression.parse("1 != 2")
        assert parsed is not None

        value, error = parsed.try_evaluate({})
        assert value is True
        assert error is None

        parsed = Expression.parse("2 != 2")
        assert parsed is not None

        value, error = parsed.try_evaluate({})
        assert value is False
        assert error is None

        parsed = Expression.parse("'hello' != 'hello'")
        assert parsed is not None

        value, error = parsed.try_evaluate({})
        assert value is False
        assert error is None

        parsed = Expression.parse("'hello' != 'world'")
        assert parsed is not None

        value, error = parsed.try_evaluate({})
        assert value is True
        assert error is None

    # TODO: add exists test

    # Logic
    def test_not(self):
        parsed = Expression.parse("!(1 >= 2)")
        assert parsed is not None

        value, error = parsed.try_evaluate({})
        assert value is True
        assert error is None

    def test_or(self):
        parsed = Expression.parse("(1 != 2) || (1!=1)")
        assert parsed is not None

        value, error = parsed.try_evaluate({})
        assert value is True
        assert error is None

        parsed = Expression.parse("(1 == 2) || (1!=1)")
        assert parsed is not None

        value, error = parsed.try_evaluate({})
        assert value is False
        assert error is None

    def test_and(self):
        parsed = Expression.parse("(1 != 2) && (1!=1)")
        assert parsed is not None

        value, error = parsed.try_evaluate({})
        assert value is False
        assert error is None

        parsed = Expression.parse("(1 != 2) || (1==1)")
        assert parsed is not None

        value, error = parsed.try_evaluate({})
        assert value is True
        assert error is None

    # String
    def test_concat(self):
        parsed = Expression.parse("concat(createArray(1,2), createArray(2,3))")
        assert parsed is not None

        value, error = parsed.try_evaluate({})
        assert value == [1, 2, 2, 3]
        assert error is None

        parsed = Expression.parse('concat("hello", "world")')
        assert parsed is not None

        value, error = parsed.try_evaluate({})
        assert value == "helloworld"
        assert error is None

    def test_length(self):
        parsed = Expression.parse("length(concat('[]', 'abc'))")
        assert parsed is not None

        value, error = parsed.try_evaluate({})
        assert value == 5
        assert error is None

        parsed = Expression.parse('length("hello")')
        assert parsed is not None

        value, error = parsed.try_evaluate({})
        assert value == 5
        assert error is None

    def test_replace(self):
        parsed = Expression.parse('replace("hello", "l", "k")')
        assert parsed is not None

        value, error = parsed.try_evaluate({})
        assert value == "hekko"
        assert error is None

        parsed = Expression.parse('replace("hello", "L", "k")')
        assert parsed is not None

        value, error = parsed.try_evaluate({})
        assert value == "hello"
        assert error is None

        parsed = Expression.parse('replace("hello", "l", "")')
        assert parsed is not None

        value, error = parsed.try_evaluate({})
        assert value == "heo"
        assert error is None

        # TODO: escape sign, the following two cases is different from C#!

        parsed = Expression.parse("replace('hello\n', '\n', '\\\\')")
        assert parsed is not None

        value, error = parsed.try_evaluate({})
        assert value == r"hello\\"
        assert error is None

        parsed = Expression.parse(r"replace('hello\\', '\\', '\\\\')")
        assert parsed is not None

        value, error = parsed.try_evaluate({})
        assert value == r"hello\\\\"
        assert error is None

    def test_replace_ignore_case(self):
        parsed = Expression.parse('replaceIgnoreCase("hello", "L", "K")')
        assert parsed is not None

        value, error = parsed.try_evaluate({})
        assert value == "hekko"
        assert error is None

    def test_split(self):
        parsed = Expression.parse('split("hello", "e")')
        assert parsed is not None

        value, error = parsed.try_evaluate({})
        assert value == ["h", "llo"]
        assert error is None

        parsed = Expression.parse('split("hello")')
        assert parsed is not None

        value, error = parsed.try_evaluate({})
        assert value == ["h", "e", "l", "l", "o"]
        assert error is None

        parsed = Expression.parse('split("", "e")')
        assert parsed is not None

        value, error = parsed.try_evaluate({})
        assert value == [""]
        assert error is None

    # TODO: test of substring

    def test_to_lower(self):
        parsed = Expression.parse('toLower("UpCase")')
        assert parsed is not None

        value, error = parsed.try_evaluate({})
        assert value == "upcase"
        assert error is None

    def test_to_upper(self):
        parsed = Expression.parse('toUpper("UpCase")')
        assert parsed is not None

        value, error = parsed.try_evaluate({})
        assert value == "UPCASE"
        assert error is None

        parsed = Expression.parse('toUpper(toLower("UpCase"))')
        assert parsed is not None

        value, error = parsed.try_evaluate({})
        assert value == "UPCASE"
        assert error is None

    def test_trim(self):
        parsed = Expression.parse('trim("  hello  ")')
        assert parsed is not None

        value, error = parsed.try_evaluate({})
        assert value == "hello"
        assert error is None

        parsed = Expression.parse('trim(" hello")')
        assert parsed is not None

        value, error = parsed.try_evaluate({})
        assert value == "hello"
        assert error is None

        parsed = Expression.parse('trim("")')
        assert parsed is not None

        value, error = parsed.try_evaluate({})
        assert value == ""
        assert error is None

        parsed = Expression.parse("trim(nullObj)")
        assert parsed is not None

        value, error = parsed.try_evaluate(self.scope)
        assert value == ""
        assert error is None

    def test_ends_with(self):
        parsed = Expression.parse('endsWith("hello", "o")')
        assert parsed is not None

        value, error = parsed.try_evaluate({})
        assert value is True
        assert error is None

        parsed = Expression.parse('endsWith("hello", "e")')
        assert parsed is not None

        value, error = parsed.try_evaluate({})
        assert value is False
        assert error is None

        parsed = Expression.parse('endsWith(hello, "o")')
        assert parsed is not None

        value, error = parsed.try_evaluate(self.scope)
        assert value is True
        assert error is None

        parsed = Expression.parse('endsWith(hello, "a")')
        assert parsed is not None

        value, error = parsed.try_evaluate(self.scope)
        assert value is False
        assert error is None

        parsed = Expression.parse('endsWith(nullObj, "o")')
        assert parsed is not None

        value, error = parsed.try_evaluate(self.scope)
        assert value is False
        assert error is None

        parsed = Expression.parse("endsWith(hello, nullObj)")
        assert parsed is not None

        value, error = parsed.try_evaluate(self.scope)
        assert value is True
        assert error is None

    def test_starts_with(self):
        parsed = Expression.parse('startsWith("hello", "h")')
        assert parsed is not None

        value, error = parsed.try_evaluate({})
        assert value is True
        assert error is None

        parsed = Expression.parse('startsWith("hello", "a")')
        assert parsed is not None

        value, error = parsed.try_evaluate({})
        assert value is False
        assert error is None

        parsed = Expression.parse('startsWith(nullObj, "o")')
        assert parsed is not None

        value, error = parsed.try_evaluate(self.scope)
        assert value is False
        assert error is None

        parsed = Expression.parse('endsWith("hello", nullObj)')
        assert parsed is not None

        value, error = parsed.try_evaluate(self.scope)
        assert value is True
        assert error is None

    def test_count_word(self):
        parsed = Expression.parse('countWord("hello")')
        assert parsed is not None

        value, error = parsed.try_evaluate({})
        assert value == 1
        assert error is None

        parsed = Expression.parse('countWord(concat("hello", " ", "world"))')
        assert parsed is not None

        value, error = parsed.try_evaluate({})
        assert value == 2
        assert error is None

        parsed = Expression.parse("countWord(nullObj)")
        assert parsed is not None

        value, error = parsed.try_evaluate(self.scope)
        assert value == 0
        assert error is None

    def test_add_ordinal(self):
        parsed = Expression.parse("addOrdinal(11)")
        assert parsed is not None

        value, error = parsed.try_evaluate({})
        assert value == "11th"
        assert error is None

        parsed = Expression.parse("addOrdinal(11+1)")
        assert parsed is not None

        value, error = parsed.try_evaluate({})
        assert value == "12th"
        assert error is None

        parsed = Expression.parse("addOrdinal(11+2)")
        assert parsed is not None

        value, error = parsed.try_evaluate({})
        assert value == "13th"
        assert error is None

        parsed = Expression.parse("addOrdinal(11+10)")
        assert parsed is not None

        value, error = parsed.try_evaluate({})
        assert value == "21st"
        assert error is None

        parsed = Expression.parse("addOrdinal(11+11)")
        assert parsed is not None

        value, error = parsed.try_evaluate({})
        assert value == "22nd"
        assert error is None

        parsed = Expression.parse("addOrdinal(11+12)")
        assert parsed is not None

        value, error = parsed.try_evaluate({})
        assert value == "23rd"
        assert error is None

        parsed = Expression.parse("addOrdinal(11+13)")
        assert parsed is not None

        value, error = parsed.try_evaluate({})
        assert value == "24th"
        assert error is None

        parsed = Expression.parse("addOrdinal(-1)")
        assert parsed is not None

        value, error = parsed.try_evaluate({})
        assert value == "-1"
        assert error is None

    def test_new_guid(self):
        parsed = Expression.parse("length(newGuid())")
        assert parsed is not None

        value, error = parsed.try_evaluate({})
        assert value == 36
        assert error is None

    def test_index_of(self):
        parsed = Expression.parse("indexOf('hello', '-')")
        assert parsed is not None

        value, error = parsed.try_evaluate({})
        assert value == -1
        assert error is None

        parsed = Expression.parse("indexOf('hello', 'h')")
        assert parsed is not None

        value, error = parsed.try_evaluate({})
        assert value == 0
        assert error is None

        parsed = Expression.parse("indexOf(createArray('abc', 'def', 'ghi'), 'def')")
        assert parsed is not None

        value, error = parsed.try_evaluate({})
        assert value == 1
        assert error is None

        parsed = Expression.parse("indexOf(createArray('abc', 'def', 'ghi'), 'klm')")
        assert parsed is not None

        value, error = parsed.try_evaluate({})
        assert value == -1
        assert error is None

    def test_last_index_of(self):
        parsed = Expression.parse("lastIndexOf('hello', '-')")
        assert parsed is not None

        value, error = parsed.try_evaluate({})
        assert value == -1
        assert error is None

        parsed = Expression.parse("lastIndexOf('hello', 'l')")
        assert parsed is not None

        value, error = parsed.try_evaluate({})
        assert value == 3
        assert error is None

        parsed = Expression.parse(
            "lastIndexOf(createArray('abc', 'def', 'ghi', 'def'), 'def')"
        )
        assert parsed is not None

        value, error = parsed.try_evaluate({})
        assert value == 3
        assert error is None

        parsed = Expression.parse(
            "lastIndexOf(createArray('abc', 'def', 'ghi'), 'klm')"
        )
        assert parsed is not None

        value, error = parsed.try_evaluate({})
        assert value == -1
        assert error is None

        parsed = Expression.parse("lastIndexOf(newGuid(), '-')")
        assert parsed is not None

        value, error = parsed.try_evaluate({})
        assert value == 23
        assert error is None

    def test_eol(self):
        parsed = Expression.parse("EOL()")
        assert parsed is not None

        value, error = parsed.try_evaluate({})
        assert value == "\r\n" if platform.system() == "Windows" else "\n"
        assert error is None

    def test_sentence_case(self):
        parsed = Expression.parse("sentenceCase('abc')")
        assert parsed is not None

        value, error = parsed.try_evaluate({})
        assert value == "Abc"
        assert error is None

        parsed = Expression.parse("sentenceCase('aBc')")
        assert parsed is not None

        value, error = parsed.try_evaluate({})
        assert value == "Abc"
        assert error is None

        parsed = Expression.parse("sentenceCase('a')")
        assert parsed is not None

        value, error = parsed.try_evaluate({})
        assert value == "A"
        assert error is None

    def test_title_case(self):
        parsed = Expression.parse("titleCase('a')")
        assert parsed is not None

        value, error = parsed.try_evaluate({})
        assert value == "A"
        assert error is None

        parsed = Expression.parse("titleCase('abc dEF')")
        assert parsed is not None

        value, error = parsed.try_evaluate({})
        assert value == "Abc Def"
        assert error is None

    # Collection
    def test_count(self):
        parsed = Expression.parse("count('hello')")
        assert parsed is not None

        value, error = parsed.try_evaluate({})
        assert value == 5
        assert error is None

        parsed = Expression.parse('count("hello")')
        assert parsed is not None

        value, error = parsed.try_evaluate({})
        assert value == 5
        assert error is None

        parsed = Expression.parse("count(createArray('h', 'e', 'l', 'l', 'o'))")
        assert parsed is not None

        value, error = parsed.try_evaluate({})
        assert value == 5
        assert error is None

    def test_contains(self):
        parsed = Expression.parse("contains('hello world', 'hello')")
        assert parsed is not None

        value, error = parsed.try_evaluate({})
        assert value
        assert error is None

        parsed = Expression.parse("contains('hello world', 'hellow')")
        assert parsed is not None

        value, error = parsed.try_evaluate({})
        assert not value
        assert error is None

        parsed = Expression.parse("contains('hello world',\r\n 'hellow')")
        assert parsed is not None

        value, error = parsed.try_evaluate({})
        assert not value
        assert error is None

        parsed = Expression.parse("contains(items, 'zero')")
        assert parsed is not None

        value, error = parsed.try_evaluate(self.scope)
        assert value
        assert error is None

        parsed = Expression.parse("contains(items, 'hi')")
        assert parsed is not None

        value, error = parsed.try_evaluate(self.scope)
        assert not value
        assert error is None

        parsed = Expression.parse("contains(bag, 'three')")
        assert parsed is not None

        value, error = parsed.try_evaluate(self.scope)
        assert value
        assert error is None

        parsed = Expression.parse("contains(bag, 'xxx')")
        assert parsed is not None

        value, error = parsed.try_evaluate(self.scope)
        assert not value
        parsed = Expression.parse('split("", "")')
        assert parsed is not None

        value, error = parsed.try_evaluate({})
        assert value == []
        assert error is None

        parsed = Expression.parse('split("hello", "")')
        assert parsed is not None

        value, error = parsed.try_evaluate({})
        assert value == ["h", "e", "l", "l", "o"]
        assert error is None

<<<<<<< HEAD
    # Datetime
    # TODO: test of add days
    def test_add_days(self):
        parsed = Expression.parse("addDays('2018-03-15T13:00:00.000Z', 1)")
        assert parsed is not None

        value, error = parsed.try_evaluate({})
        assert value == "2018-03-16T13:00:00.000Z"
        assert error is None

    #     parsed = Expression.parse("addDays(timestamp, 1)")
    #     assert parsed is not None

    #     value, error = parsed.try_evaluate({})
    #     assert value == "2018-03-16T13:00:00.000Z"
    #     assert error is None

    #     parsed = Expression.parse("addDays(timestampObj, 1)")
    #     assert parsed is not None

    #     value, error = parsed.try_evaluate({})
    #     assert value == "2018-03-16T13:00:00.000Z"
    #     assert error is None

    #     parsed = Expression.parse("addDays(timestamp, 1,'MM-dd-yy')")
    #     assert parsed is not None

    #     value, error = parsed.try_evaluate({})
    #     assert value == "03-16-18"
    #     assert error is None

    # TODO: test of add hours
    def test_add_hours(self):
        parsed = Expression.parse("addHours('2018-03-15T13:00:00.000Z', 1)")
        assert parsed is not None

        value, error = parsed.try_evaluate({})
        assert value == "2018-03-15T14:00:00.000Z"
        assert error is None

    #     parsed = Expression.parse("addHours(timestamp, 1)")
    #     assert parsed is not None

    #     value, error = parsed.try_evaluate({})
    #     assert value == "2018-03-15T14:00:00.000Z"
    #     assert error is None

    #     parsed = Expression.parse("addHours(timestampObj, 1)")
    #     assert parsed is not None

    #     value, error = parsed.try_evaluate({})
    #     assert value == "2018-03-15T14:00:00.000Z"
    #     assert error is None

    #     parsed = Expression.parse("addHours(timestamp, 1,'MM-dd-yy hh-mm')")
    #     assert parsed is not None

    #     value, error = parsed.try_evaluate({})
    #     assert value == "03-15-18 02-00"
    #     assert error is None

    # TODO: test of add minutes
    def test_add_minutes(self):
        parsed = Expression.parse("addMinutes('2018-03-15T13:00:00.000Z', 1)")
        assert parsed is not None

        value, error = parsed.try_evaluate({})
        assert value == "2018-03-15T13:01:00.000Z"
        assert error is None

    #     parsed = Expression.parse("addMinutes(timestamp, 1)")
    #     assert parsed is not None

    #     value, error = parsed.try_evaluate({})
    #     assert value == "2018-03-15T13:01:00.000Z"
    #     assert error is None

    #     parsed = Expression.parse("addMinutes(timestampObj, 1)")
    #     assert parsed is not None

    #     value, error = parsed.try_evaluate({})
    #     assert value == "2018-03-15T13:01:00.000Z"
    #     assert error is None

    #     parsed = Expression.parse("addMinutes(timestamp, 1,'MM-dd-yy hh-mm')")
    #     assert parsed is not None

    #     value, error = parsed.try_evaluate({})
    #     assert value == "03-15-18 01-01"
    #     assert error is None

    # TODO: test of add seconds
    def test_add_seconds(self):
        parsed = Expression.parse("addSeconds('2018-03-15T13:00:00.000Z', 1)")
        assert parsed is not None

        value, error = parsed.try_evaluate({})
        assert value == "2018-03-15T13:00:01.000Z"
        assert error is None

    #     parsed = Expression.parse("addSeconds(timestamp, 1)")
    #     assert parsed is not None

    #     value, error = parsed.try_evaluate({})
    #     assert value == "2018-03-15T13:00:01.000Z"
    #     assert error is None

    #     parsed = Expression.parse("addSeconds(timestampObj, 1)")
    #     assert parsed is not None

    #     value, error = parsed.try_evaluate({})
    #     assert value == "2018-03-15T13:00:01.000Z"
    #     assert error is None

    #     parsed = Expression.parse("addSeconds(timestamp, 1,'MM-dd-yy hh-mm-ss')")
    #     assert parsed is not None

    #     value, error = parsed.try_evaluate({})
    #     assert value == "03-15-18 01-00-01"
    #     assert error is None

    def test_day_of_month(self):
        parsed = Expression.parse("dayOfMonth('2018-03-15T13:00:00.000Z')")
        assert parsed is not None

        value, error = parsed.try_evaluate({})
        assert value == 15
        assert error is None

        # TODO: the following two tests
    #     parsed = Expression.parse("dayOfMonth(timestamp)")
    #     assert parsed is not None

    #     value, error = parsed.try_evaluate({})
    #     assert value == 15
    #     assert error is None

    #     parsed = Expression.parse("dayOfMonth(timestampObj)")
    #     assert parsed is not None

    #     value, error = parsed.try_evaluate({})
    #     assert value == 15
    #     assert error is None

    def test_day_of_week(self):
        parsed = Expression.parse("dayOfWeek('2018-03-15T13:00:00.000Z')")
        assert parsed is not None

        value, error = parsed.try_evaluate({})
        assert value == 4
        assert error is None

        # TODO: the following two tests
    #     parsed = Expression.parse("dayOfWeek(timestamp)")
    #     assert parsed is not None

    #     value, error = parsed.try_evaluate({})
    #     assert value == 4
    #     assert error is None

    #     parsed = Expression.parse("dayOfWeek(timestampObj)")
    #     assert parsed is not None

    #     value, error = parsed.try_evaluate({})
    #     assert value == 4
    #     assert error is None

    def test_day_of_year(self):
        parsed = Expression.parse("dayOfYear('2018-03-15T13:00:00.000Z')")
        assert parsed is not None

        value, error = parsed.try_evaluate({})
        assert value == 74
        assert error is None

        # TODO: the following two tests
    #     parsed = Expression.parse("dayOfYear(timestamp)")
    #     assert parsed is not None

    #     value, error = parsed.try_evaluate({})
    #     assert value == 74
    #     assert error is None

    #     parsed = Expression.parse("dayOfYear(timestampObj)")
    #     assert parsed is not None

    #     value, error = parsed.try_evaluate({})
    #     assert value == 74
    #     assert error is None

    def test_month(self):
        parsed = Expression.parse("month('2018-03-15T13:00:00.000Z')")
        assert parsed is not None

        value, error = parsed.try_evaluate({})
        assert error is None
        assert value == 3

        # TODO: the following two tests
    #     parsed = Expression.parse("month(timestamp)")
    #     assert parsed is not None

    #     value, error = parsed.try_evaluate({})
    #     assert value == 3
    #     assert error is None

    #     parsed = Expression.parse("month(timestampObj)")
    #     assert parsed is not None

    #     value, error = parsed.try_evaluate({})
    #     assert value == 3
    #     assert error is None

    def test_date(self):
        parsed = Expression.parse("date('2018-03-15T13:00:00.000Z')")
        assert parsed is not None

        value, error = parsed.try_evaluate({})
        assert error is None
        assert value == "3/15/2018"

        # TODO: the following two tests
    #     parsed = Expression.parse("date(timestamp)")
    #     assert parsed is not None

    #     value, error = parsed.try_evaluate({})
    #     assert value == "3/15/2018"
    #     assert error is None

    #     parsed = Expression.parse("date(timestampObj)")
    #     assert parsed is not None

    #     value, error = parsed.try_evaluate({})
    #     assert value == "3/15/2018"
    #     assert error is None

    def test_year(self):
        parsed = Expression.parse("year('2018-03-15T13:00:00.000Z')")
        assert parsed is not None

        value, error = parsed.try_evaluate({})
        assert error is None
        assert value == 2018

        # TODO: the following two tests
    #     parsed = Expression.parse("year(timestamp)")
    #     assert parsed is not None

    #     value, error = parsed.try_evaluate({})
    #     assert value == 2018
    #     assert error is None

    #     parsed = Expression.parse("year(timestampObj)")
    #     assert parsed is not None

    #     value, error = parsed.try_evaluate({})
    #     assert value == 2018
    #     assert error is None

    def test_utc_now(self):
        parsed = Expression.parse("length(utcNow())")
        assert parsed is not None

        value, error = parsed.try_evaluate({})
        assert error is None
        assert value == 24

        parsed = Expression.parse("utcNow('%m-%d-%Y')")
        assert parsed is not None

        value, error = parsed.try_evaluate({})
        assert value == datetime.utcnow().strftime('%m-%d-%Y')
=======
    def test_empty(self):
        parsed = Expression.parse("empty('')")
        assert parsed is not None

        value, error = parsed.try_evaluate({})
        assert value
        assert error is None

        parsed = Expression.parse("empty('a')")
        assert parsed is not None

        value, error = parsed.try_evaluate({})
        assert not value
        assert error is None

        parsed = Expression.parse("empty(bag)")
        assert parsed is not None

        value, error = parsed.try_evaluate(self.scope)
        assert not value
        assert error is None

        parsed = Expression.parse("empty(items)")
        assert parsed is not None

        value, error = parsed.try_evaluate(self.scope)
        assert not value
        assert error is None

    def test_join(self):
        parsed = Expression.parse("join(items, ',')")
        assert parsed is not None

        value, error = parsed.try_evaluate(self.scope)
        assert value == "zero,one,two"
        assert error is None

        parsed = Expression.parse("join(createArray('a', 'b', 'c'), '.')")
        assert parsed is not None

        value, error = parsed.try_evaluate({})
        assert value == "a.b.c"
        assert error is None

        parsed = Expression.parse("join(createArray('a', 'b', 'c'), ',', ' and ')")
        assert parsed is not None

        value, error = parsed.try_evaluate({})
        assert value == "a,b and c"
        assert error is None

        parsed = Expression.parse("join(createArray('a', 'b'), ',', ' and ')")
        assert parsed is not None

        value, error = parsed.try_evaluate({})
        assert value == "a and b"
        assert error is None

        parsed = Expression.parse(
            "join(createArray(\r\n'a',\r\n 'b'), ','\r\n,\r\n ' and ')"
        )
        assert parsed is not None

        value, error = parsed.try_evaluate({})
        assert value == "a and b"
        assert error is None

    def test_first(self):
        parsed = Expression.parse("first(items)")
        assert parsed is not None

        value, error = parsed.try_evaluate(self.scope)
        assert value == "zero"
        assert error is None

        parsed = Expression.parse("first('hello')")
        assert parsed is not None

        value, error = parsed.try_evaluate({})
        assert value == "h"
        assert error is None

        parsed = Expression.parse("first(createArray(0, 1, 2))")
        assert parsed is not None

        value, error = parsed.try_evaluate({})
        assert value == 0
        assert error is None

        parsed = Expression.parse("first(1)")
        assert parsed is not None

        value, error = parsed.try_evaluate({})
        assert value is None
        assert error is None

        parsed = Expression.parse("first(nestedItems).x")
        assert parsed is not None

        value, error = parsed.try_evaluate(self.scope)
        assert value == 1
        assert error is None

    def test_last(self):
        parsed = Expression.parse("last(items)")
        assert parsed is not None

        value, error = parsed.try_evaluate(self.scope)
        assert value == "two"
        assert error is None

        parsed = Expression.parse("last('hello')")
        assert parsed is not None

        value, error = parsed.try_evaluate({})
        assert value == "o"
        assert error is None

        parsed = Expression.parse("last(createArray(0, 1, 2))")
        assert parsed is not None

        value, error = parsed.try_evaluate({})
        assert value == 2
        assert error is None

        parsed = Expression.parse("last(1)")
        assert parsed is not None

        value, error = parsed.try_evaluate({})
        assert value is None
        assert error is None

        parsed = Expression.parse("last(nestedItems).x")
        assert parsed is not None

        value, error = parsed.try_evaluate(self.scope)
        assert value == 3
>>>>>>> 761051bc
        assert error is None<|MERGE_RESOLUTION|>--- conflicted
+++ resolved
@@ -1,8 +1,8 @@
 # pylint: disable=too-many-lines
 import math
 import platform
+from datetime import datetime
 import aiounittest
-from datetime import datetime
 from adaptive.expressions import Expression
 
 
@@ -1090,7 +1090,145 @@
         assert value == ["h", "e", "l", "l", "o"]
         assert error is None
 
-<<<<<<< HEAD
+    def test_empty(self):
+        parsed = Expression.parse("empty('')")
+        assert parsed is not None
+
+        value, error = parsed.try_evaluate({})
+        assert value
+        assert error is None
+
+        parsed = Expression.parse("empty('a')")
+        assert parsed is not None
+
+        value, error = parsed.try_evaluate({})
+        assert not value
+        assert error is None
+
+        parsed = Expression.parse("empty(bag)")
+        assert parsed is not None
+
+        value, error = parsed.try_evaluate(self.scope)
+        assert not value
+        assert error is None
+
+        parsed = Expression.parse("empty(items)")
+        assert parsed is not None
+
+        value, error = parsed.try_evaluate(self.scope)
+        assert not value
+        assert error is None
+
+    def test_join(self):
+        parsed = Expression.parse("join(items, ',')")
+        assert parsed is not None
+
+        value, error = parsed.try_evaluate(self.scope)
+        assert value == "zero,one,two"
+        assert error is None
+
+        parsed = Expression.parse("join(createArray('a', 'b', 'c'), '.')")
+        assert parsed is not None
+
+        value, error = parsed.try_evaluate({})
+        assert value == "a.b.c"
+        assert error is None
+
+        parsed = Expression.parse("join(createArray('a', 'b', 'c'), ',', ' and ')")
+        assert parsed is not None
+
+        value, error = parsed.try_evaluate({})
+        assert value == "a,b and c"
+        assert error is None
+
+        parsed = Expression.parse("join(createArray('a', 'b'), ',', ' and ')")
+        assert parsed is not None
+
+        value, error = parsed.try_evaluate({})
+        assert value == "a and b"
+        assert error is None
+
+        parsed = Expression.parse(
+            "join(createArray(\r\n'a',\r\n 'b'), ','\r\n,\r\n ' and ')"
+        )
+        assert parsed is not None
+
+        value, error = parsed.try_evaluate({})
+        assert value == "a and b"
+        assert error is None
+
+    def test_first(self):
+        parsed = Expression.parse("first(items)")
+        assert parsed is not None
+
+        value, error = parsed.try_evaluate(self.scope)
+        assert value == "zero"
+        assert error is None
+
+        parsed = Expression.parse("first('hello')")
+        assert parsed is not None
+
+        value, error = parsed.try_evaluate({})
+        assert value == "h"
+        assert error is None
+
+        parsed = Expression.parse("first(createArray(0, 1, 2))")
+        assert parsed is not None
+
+        value, error = parsed.try_evaluate({})
+        assert value == 0
+        assert error is None
+
+        parsed = Expression.parse("first(1)")
+        assert parsed is not None
+
+        value, error = parsed.try_evaluate({})
+        assert value is None
+        assert error is None
+
+        parsed = Expression.parse("first(nestedItems).x")
+        assert parsed is not None
+
+        value, error = parsed.try_evaluate(self.scope)
+        assert value == 1
+        assert error is None
+
+    def test_last(self):
+        parsed = Expression.parse("last(items)")
+        assert parsed is not None
+
+        value, error = parsed.try_evaluate(self.scope)
+        assert value == "two"
+        assert error is None
+
+        parsed = Expression.parse("last('hello')")
+        assert parsed is not None
+
+        value, error = parsed.try_evaluate({})
+        assert value == "o"
+        assert error is None
+
+        parsed = Expression.parse("last(createArray(0, 1, 2))")
+        assert parsed is not None
+
+        value, error = parsed.try_evaluate({})
+        assert value == 2
+        assert error is None
+
+        parsed = Expression.parse("last(1)")
+        assert parsed is not None
+
+        value, error = parsed.try_evaluate({})
+        assert value is None
+        assert error is None
+
+        parsed = Expression.parse("last(nestedItems).x")
+        assert parsed is not None
+
+        value, error = parsed.try_evaluate(self.scope)
+        assert value == 3
+        assert error is None
+
     # Datetime
     # TODO: test of add days
     def test_add_days(self):
@@ -1101,19 +1239,19 @@
         assert value == "2018-03-16T13:00:00.000Z"
         assert error is None
 
-    #     parsed = Expression.parse("addDays(timestamp, 1)")
-    #     assert parsed is not None
-
-    #     value, error = parsed.try_evaluate({})
-    #     assert value == "2018-03-16T13:00:00.000Z"
-    #     assert error is None
-
-    #     parsed = Expression.parse("addDays(timestampObj, 1)")
-    #     assert parsed is not None
-
-    #     value, error = parsed.try_evaluate({})
-    #     assert value == "2018-03-16T13:00:00.000Z"
-    #     assert error is None
+        # parsed = Expression.parse("addDays(timestamp, 1)")
+        # assert parsed is not None
+
+        # value, error = parsed.try_evaluate({})
+        # assert value == "2018-03-16T13:00:00.000Z"
+        # assert error is None
+
+        # parsed = Expression.parse("addDays(timestampObj, 1)")
+        # assert parsed is not None
+
+        # value, error = parsed.try_evaluate({})
+        # assert value == "2018-03-16T13:00:00.000Z"
+        # assert error is None
 
     #     parsed = Expression.parse("addDays(timestamp, 1,'MM-dd-yy')")
     #     assert parsed is not None
@@ -1363,143 +1501,9 @@
 
         value, error = parsed.try_evaluate({})
         assert value == datetime.utcnow().strftime('%m-%d-%Y')
-=======
-    def test_empty(self):
-        parsed = Expression.parse("empty('')")
-        assert parsed is not None
-
-        value, error = parsed.try_evaluate({})
-        assert value
-        assert error is None
-
-        parsed = Expression.parse("empty('a')")
-        assert parsed is not None
-
-        value, error = parsed.try_evaluate({})
-        assert not value
-        assert error is None
-
-        parsed = Expression.parse("empty(bag)")
-        assert parsed is not None
-
-        value, error = parsed.try_evaluate(self.scope)
-        assert not value
-        assert error is None
-
-        parsed = Expression.parse("empty(items)")
-        assert parsed is not None
-
-        value, error = parsed.try_evaluate(self.scope)
-        assert not value
-        assert error is None
-
-    def test_join(self):
-        parsed = Expression.parse("join(items, ',')")
-        assert parsed is not None
-
-        value, error = parsed.try_evaluate(self.scope)
-        assert value == "zero,one,two"
-        assert error is None
-
-        parsed = Expression.parse("join(createArray('a', 'b', 'c'), '.')")
-        assert parsed is not None
-
-        value, error = parsed.try_evaluate({})
-        assert value == "a.b.c"
-        assert error is None
-
-        parsed = Expression.parse("join(createArray('a', 'b', 'c'), ',', ' and ')")
-        assert parsed is not None
-
-        value, error = parsed.try_evaluate({})
-        assert value == "a,b and c"
-        assert error is None
-
-        parsed = Expression.parse("join(createArray('a', 'b'), ',', ' and ')")
-        assert parsed is not None
-
-        value, error = parsed.try_evaluate({})
-        assert value == "a and b"
-        assert error is None
-
-        parsed = Expression.parse(
-            "join(createArray(\r\n'a',\r\n 'b'), ','\r\n,\r\n ' and ')"
-        )
-        assert parsed is not None
-
-        value, error = parsed.try_evaluate({})
-        assert value == "a and b"
-        assert error is None
-
-    def test_first(self):
-        parsed = Expression.parse("first(items)")
-        assert parsed is not None
-
-        value, error = parsed.try_evaluate(self.scope)
-        assert value == "zero"
-        assert error is None
-
-        parsed = Expression.parse("first('hello')")
-        assert parsed is not None
-
-        value, error = parsed.try_evaluate({})
-        assert value == "h"
-        assert error is None
-
-        parsed = Expression.parse("first(createArray(0, 1, 2))")
-        assert parsed is not None
-
-        value, error = parsed.try_evaluate({})
-        assert value == 0
-        assert error is None
-
-        parsed = Expression.parse("first(1)")
-        assert parsed is not None
-
-        value, error = parsed.try_evaluate({})
-        assert value is None
-        assert error is None
-
-        parsed = Expression.parse("first(nestedItems).x")
-        assert parsed is not None
-
-        value, error = parsed.try_evaluate(self.scope)
-        assert value == 1
-        assert error is None
-
-    def test_last(self):
-        parsed = Expression.parse("last(items)")
-        assert parsed is not None
-
-        value, error = parsed.try_evaluate(self.scope)
-        assert value == "two"
-        assert error is None
-
-        parsed = Expression.parse("last('hello')")
-        assert parsed is not None
-
-        value, error = parsed.try_evaluate({})
-        assert value == "o"
-        assert error is None
-
-        parsed = Expression.parse("last(createArray(0, 1, 2))")
-        assert parsed is not None
-
-        value, error = parsed.try_evaluate({})
-        assert value == 2
-        assert error is None
-
-        parsed = Expression.parse("last(1)")
-        assert parsed is not None
-
-        value, error = parsed.try_evaluate({})
-        assert value is None
-        assert error is None
-
-        parsed = Expression.parse("last(nestedItems).x")
-        assert parsed is not None
-
-        value, error = parsed.try_evaluate(self.scope)
-        assert value == 3
->>>>>>> 761051bc
-        assert error is None+
+        parsed = Expression.parse("exists(bag)")
+        assert parsed is not None
+
+        value, error = parsed.try_evaluate(self.scope)
+        assert value == True