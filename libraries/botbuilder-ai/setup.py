# Copyright (c) Microsoft Corporation. All rights reserved.
# Licensed under the MIT License.

import os
from setuptools import setup

REQUIRES = [
    "azure-cognitiveservices-language-luis==0.2.0",
    "botbuilder-schema>=4.0.0.a6",
    "botbuilder-core>=4.0.0.a6",
    "aiohttp>=3.5.4"
]

TESTS_REQUIRES = [
    "aiounittest>=1.1.0"
]

root = os.path.abspath(os.path.dirname(__file__))

with open(os.path.join(root, "botbuilder", "ai", "about.py")) as f:
    package_info = {}
    info = f.read()
    exec(info, package_info)

setup(
    name=package_info["__title__"],
    version=package_info["__version__"],
    url=package_info["__uri__"],
    author=package_info["__author__"],
    description=package_info["__description__"],
    keywords="botbuilder-ai LUIS QnAMaker bots ai botframework botbuilder",
    long_description=package_info["__summary__"],
    license=package_info["__license__"],
<<<<<<< HEAD
    packages=["botbuilder.ai","botbuilder.ai.luis", "botbuilder.ai.qna" ],
=======
    packages=["botbuilder.ai", "botbuilder.ai.qna", "botbuilder.ai.luis"],
>>>>>>> 6dc04406
    install_requires=REQUIRES,
    tests_require=TESTS_REQUIRES,
    include_package_data=True,
    classifiers=[
        "Programming Language :: Python :: 3.6",
        "Intended Audience :: Developers",
        "License :: OSI Approved :: MIT License",
        "Operating System :: OS Independent",
        "Development Status :: 3 - Alpha",
        "Topic :: Scientific/Engineering :: Artificial Intelligence",
    ]
)<|MERGE_RESOLUTION|>--- conflicted
+++ resolved
@@ -31,11 +31,7 @@
     keywords="botbuilder-ai LUIS QnAMaker bots ai botframework botbuilder",
     long_description=package_info["__summary__"],
     license=package_info["__license__"],
-<<<<<<< HEAD
-    packages=["botbuilder.ai","botbuilder.ai.luis", "botbuilder.ai.qna" ],
-=======
     packages=["botbuilder.ai", "botbuilder.ai.qna", "botbuilder.ai.luis"],
->>>>>>> 6dc04406
     install_requires=REQUIRES,
     tests_require=TESTS_REQUIRES,
     include_package_data=True,
